[tox]
min_version = 4.24.1
envlist =
    lint
    py{310,311,312,313}
    docs-esmpy
requires =
    pip >= 25.0
    setuptools >= 65.0
opts =
    --colored
    --verbose

[gh]
python =
    3.10 = py310-xclim-coveralls
    3.11 = py311-extras-coveralls
    3.12 = py312-esmpy-coveralls
    3.13 = py313 # coveralls is not supported for this version

[testenv:lint]
description = Check for Code Compliance and missing french translations
skip_install = True
download = true
deps =
    black[jupyter] ==25.1.0
    blackdoc ==0.3.9
    codespell >=2.4.1
    deptry >=0.23.0
    isort ==6.0.0
    flake8 >=7.1.1
    flake8-rst-docstrings >=0.3.0
    ruff >=0.9.0
    numpydoc >=1.8.0
    vulture >=2.14
    yamllint >=1.35.1
commands_pre =
    pip list
commands =
    make lint
    make checkfrench
allowlist_externals =
    make

[testenv:docs{,-esmpy}]
description = Run Build of xscen Documentation
extras =
    docs
commands =
    make docs
allowlist_externals =
    make

[testenv:doctests{,-esmpy}]
description = Run documentation linters and doctests with pytest under {basepython}
extras =
    dev
    docs
commands =
    pytest --no-cov --nbval docs/notebooks --durations=10 {posargs}
    pytest --xdoctest xscen --durations=10 {posargs}

[testenv]
description = Run tests with pytest under {basepython} (Anaconda distribution)
setenv =
    PYTEST_ADDOPTS = --cov=xscen
    PYTHONPATH = {toxinidir}
passenv =
    CI
    COVERALLS_*
    ESMFMKFILE
    ESMF_VERSION
    GITHUB_*
    XCLIM_*
download = true
deps =
    coveralls: coveralls>=4.0.1
    esmpy: git+https://github.com/esmf-org/esmf.git@v{env:ESMF_VERSION}\#subdirectory=src/addon/esmpy
    upstream: -r {TOXINIDIR}/CI/requirements_upstream.txt
    xclim: xclim=={env:XCLIM_VERSION}
extras =
    dev
<<<<<<< HEAD
    extras: extras
=======
    extra
>>>>>>> c46fc12c
install_command = python -m pip install --no-user {opts} {packages}
commands_pre =
    pip list
    pip check
commands =
    pytest {posargs}
; Coveralls requires access to a repo token set in .coveralls.yml in order to report stats
    coveralls: - coveralls
allowlist_externals =
    make
    pip
    git<|MERGE_RESOLUTION|>--- conflicted
+++ resolved
@@ -80,11 +80,8 @@
     xclim: xclim=={env:XCLIM_VERSION}
 extras =
     dev
-<<<<<<< HEAD
     extras: extras
-=======
-    extra
->>>>>>> c46fc12c
+    extras: xesmf
 install_command = python -m pip install --no-user {opts} {packages}
 commands_pre =
     pip list
