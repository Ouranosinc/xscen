[tox]
min_version = 4.24.1
envlist =
    lint
    py{3.10,3.11,3.12,3.13}
    docs-esmpy
requires =
    pip >= 25.0
    setuptools >= 65.0
opts =
    --colored
    --verbose

[gh]
python =
<<<<<<< HEAD
    3.10 = py3.10-xclim-coveralls
    3.11 = py3.11-coveralls
    3.12 = py3.12-esmpy-coveralls
    3.13 = py3.13 # coveralls is not supported for this version
=======
    3.10 = py310-xclim-coveralls
    3.11 = py311-extras-coveralls
    3.12 = py312-esmpy-coveralls
    3.13 = py313 # coveralls is not supported for this version
>>>>>>> a58b4173

[testenv:lint]
description = Check for Code Compliance and missing french translations
skip_install = True
download = true
deps =
    black[jupyter] ==25.1.0
    blackdoc ==0.3.9
    codespell >=2.4.1
    deptry >=0.23.0
    isort ==6.0.0
    flake8 >=7.1.1
    flake8-rst-docstrings >=0.3.0
    ruff >=0.9.0
    numpydoc >=1.8.0
    vulture >=2.14
    yamllint >=1.35.1
commands_pre =
    pip list
commands =
    make lint
    make checkfrench
allowlist_externals =
    make

[testenv:docs{,-esmpy}]
description = Run Build of xscen Documentation
extras =
    docs
commands =
    make docs
allowlist_externals =
    make

[testenv:doctests{,-esmpy}]
description = Run documentation linters and doctests with pytest under {basepython}
extras =
    dev
    docs
commands =
    pytest --no-cov --nbval docs/notebooks --durations=10 {posargs}
    pytest --xdoctest xscen --durations=10 {posargs}

[testenv]
description = Run tests with pytest under {basepython} (Anaconda distribution)
setenv =
    PYTEST_ADDOPTS = --cov=xscen
    PYTHONPATH = {toxinidir}
passenv =
    CI
    COVERALLS_*
    ESMFMKFILE
    ESMF_VERSION
    GITHUB_*
    XCLIM_*
download = true
deps =
    coveralls: coveralls>=4.0.1
    esmpy: git+https://github.com/esmf-org/esmf.git@v{env:ESMF_VERSION}\#subdirectory=src/addon/esmpy
    upstream: -r {TOXINIDIR}/CI/requirements_upstream.txt
    xclim: xclim=={env:XCLIM_VERSION}
extras =
    dev
<<<<<<< HEAD
    extras
=======
    extras: extras
>>>>>>> a58b4173
install_command = python -m pip install --no-user {opts} {packages}
commands_pre =
    pip list
    pip check
commands =
    pytest {posargs}
; Coveralls requires access to a repo token set in .coveralls.yml in order to report stats
    coveralls: - coveralls
allowlist_externals =
    make
    pip
    git<|MERGE_RESOLUTION|>--- conflicted
+++ resolved
@@ -13,17 +13,10 @@
 
 [gh]
 python =
-<<<<<<< HEAD
     3.10 = py3.10-xclim-coveralls
     3.11 = py3.11-coveralls
     3.12 = py3.12-esmpy-coveralls
     3.13 = py3.13 # coveralls is not supported for this version
-=======
-    3.10 = py310-xclim-coveralls
-    3.11 = py311-extras-coveralls
-    3.12 = py312-esmpy-coveralls
-    3.13 = py313 # coveralls is not supported for this version
->>>>>>> a58b4173
 
 [testenv:lint]
 description = Check for Code Compliance and missing french translations
@@ -87,11 +80,7 @@
     xclim: xclim=={env:XCLIM_VERSION}
 extras =
     dev
-<<<<<<< HEAD
-    extras
-=======
     extras: extras
->>>>>>> a58b4173
 install_command = python -m pip install --no-user {opts} {packages}
 commands_pre =
     pip list
