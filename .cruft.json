--- conflicted
+++ resolved
@@ -11,11 +11,7 @@
       "project_slug": "xscen",
       "project_short_description": "A climate change scenario-building analysis framework, built with xclim/xarray.",
       "pypi_username": "RondeauG",
-<<<<<<< HEAD
-      "version": "0.2.0",
-=======
       "version": "0.2.1",
->>>>>>> 940c2d58
       "use_pytest": "y",
       "use_black": "y",
       "use_pypi_deployment_with_travis": "n",
