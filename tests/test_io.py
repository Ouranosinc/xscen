import numpy as np
import pandas as pd
import pytest
import xarray as xr
<<<<<<< HEAD
import numpy as np
=======
import xclim.xclim.sdba.measures
from xclim.testing.helpers import test_timeseries as timeseries

>>>>>>> ee324d24
import xscen as xs


class TestGenericRechunkingDims:
    def get_test_dataset(self, data: np.ndarray = None):
        """Create a 3D test Dataset.

        Parameters
        ----------
        data : a 3D numpy array to populate the dataset, dimensionsa are interpreted [lat, lon, time]
                (TODO: do with xarray.DataArray)

        Returns
        -------
        ds : Dataset with cf information.
        """

        if isinstance(data, np.ndarray) and len(data.shape) == 3:
            tas = data
            lat = np.arange(0, data.shape[0]) * 90 / data.shape[0]
            lon = np.arange(0, data.shape[1]) * 180 / data.shape[1]
            time = pd.date_range("2010-10-18", periods=data.shape[2])
        else:
<<<<<<< HEAD
            tas = [[[14.7, 10.1, 17.0],
                    [3.4, 23.5, 15.1]],
                   [[8.5, 12.4, 25.8],
                    [14.5, 5.8, 15.3]]]
=======
            tas = [
                [[14.7, 10.1, 17.0], [3.4, 23.5, 15.1]],
                [[8.5, 12.4, 25.8], [14.5, 5.8, 15.3]],
            ]
            # pr = [[[9.81, 0.00, 8.88],
            #        [0.00, 8.81, 1.22]],
            #       [[2.76, 3.31, 2.21],
            #        [6.16, 6.03, 3.35]]]
>>>>>>> ee324d24
            lon = [-88.83, -88.32]
            lat = [44.25, 44.21]
            time = pd.date_range("2010-10-18", periods=3)
        ds = xr.Dataset(
            data_vars=dict(
<<<<<<< HEAD
                tas=(["lat", "lon", "time"], tas, {'standard_name': 'air_temperature'}),
=======
                tas=(["lat", "lon", "time"], tas, {"standard_name": "air_temperature"}),
                # pr=(["lat", "lon", "time"], pr, {'standard_name': 'precipitation'}),
>>>>>>> ee324d24
            ),
            coords=dict(
                lon=(["lon"], lon, {"standard_name": "Longitude", "axis": "X"}),
                lat=(["lat"], lat, {"standard_name": "Latitude", "axis": "Y"}),
                time=(["time"], time, {"standard_name": "time"}),
            ),
            attrs=dict(description="Climate data dummy."),
        )
        return ds

    def get_test_dataset_rlat_rlon(self, data: np.ndarray = None):
        ds = self.get_test_dataset(data)
        # make dummy rlat / rlon
        ds = ds.assign_coords(
            {"rlon": ("lon", ds.lon.values), "rlat": ("lat", ds.lat.values)}
        )
        ds = ds.swap_dims({"lat": "rlat", "lon": "rlon"})
        ds.coords["rlon"] = ds.coords["rlon"].assign_attrs(ds["lon"].attrs)
        ds.coords["rlon"] = ds.coords["rlon"].assign_attrs(
            {"standard_name": "grid_longitude"}
        )
        ds.coords["rlat"] = ds.coords["rlat"].assign_attrs(ds["lat"].attrs)
        ds.coords["rlat"] = ds.coords["rlat"].assign_attrs(
            {"standard_name": "grid_latitude"}
        )
        ds = ds.drop_vars(["lat", "lon"])

        return ds

    def test_rechunk_for_saving_lat_lon(self):
        ds = self.get_test_dataset(np.random.random((30, 30, 50)))
<<<<<<< HEAD
        new_chunks = {'lat': 10, 'lon': 10, 'time': 20}
        ds_ch = xs.io.rechunk_for_saving(ds, new_chunks)
=======
        new_chunks = {"lat": 10, "lon": 10, "time": 20}
        ds_ch = xs.io._rechunk_for_saving(ds, new_chunks)
>>>>>>> ee324d24
        for dim, chunks in ds_ch.chunks.items():
            assert chunks[0] == new_chunks[dim]

    def test_rechunk_for_saving_XY_lat_lon(self):
        ds = self.get_test_dataset(np.random.random((30, 30, 50)))
<<<<<<< HEAD
        new_chunks = {'X': 10, 'Y': 10, 'time': 20}
        ds_ch = xs.io.rechunk_for_saving(ds, new_chunks)
        for dim, chunks in zip(['X', 'Y', 'time'], ds_ch.chunks.values()):
=======
        new_chunks = {"X": 10, "Y": 10, "time": 20}
        ds_ch = xs.io._rechunk_for_saving(ds, new_chunks)
        for dim, chunks in zip(["X", "Y", "time"], ds_ch.chunks.values()):
>>>>>>> ee324d24
            assert chunks[0] == new_chunks[dim]

    def test_rechunk_for_saving_rlat_rlon(self):
        ds = self.get_test_dataset_rlat_rlon(np.random.random((30, 30, 50)))
<<<<<<< HEAD
        new_chunks = {'rlat': 10, 'rlon': 10, 'time': 20}
        ds_ch = xs.io.rechunk_for_saving(ds, new_chunks)
=======
        new_chunks = {"rlat": 10, "rlon": 10, "time": 20}
        ds_ch = xs.io._rechunk_for_saving(ds, new_chunks)
>>>>>>> ee324d24
        for dim, chunks in ds_ch.chunks.items():
            assert chunks[0] == new_chunks[dim]

    def test_rechunk_for_saving_XY_rlat_lon(self):
        ds = self.get_test_dataset_rlat_rlon(np.random.random((30, 30, 50)))
<<<<<<< HEAD
        new_chunks = {'X': 10, 'Y': 10, 'time': 20}
        ds_ch = xs.io.rechunk_for_saving(ds, new_chunks)
        for dim, chunks in zip(['X', 'Y', 'time'], ds_ch.chunks.values()):
            assert chunks[0] == new_chunks[dim]

=======
        new_chunks = {"X": 10, "Y": 10, "time": 20}
        ds_ch = xs.io._rechunk_for_saving(ds, new_chunks)
        for dim, chunks in zip(["X", "Y", "time"], ds_ch.chunks.values()):
            assert chunks[0] == new_chunks[dim]
>>>>>>> ee324d24
<|MERGE_RESOLUTION|>--- conflicted
+++ resolved
@@ -2,13 +2,7 @@
 import pandas as pd
 import pytest
 import xarray as xr
-<<<<<<< HEAD
 import numpy as np
-=======
-import xclim.xclim.sdba.measures
-from xclim.testing.helpers import test_timeseries as timeseries
-
->>>>>>> ee324d24
 import xscen as xs
 
 
@@ -32,32 +26,16 @@
             lon = np.arange(0, data.shape[1]) * 180 / data.shape[1]
             time = pd.date_range("2010-10-18", periods=data.shape[2])
         else:
-<<<<<<< HEAD
             tas = [[[14.7, 10.1, 17.0],
                     [3.4, 23.5, 15.1]],
                    [[8.5, 12.4, 25.8],
                     [14.5, 5.8, 15.3]]]
-=======
-            tas = [
-                [[14.7, 10.1, 17.0], [3.4, 23.5, 15.1]],
-                [[8.5, 12.4, 25.8], [14.5, 5.8, 15.3]],
-            ]
-            # pr = [[[9.81, 0.00, 8.88],
-            #        [0.00, 8.81, 1.22]],
-            #       [[2.76, 3.31, 2.21],
-            #        [6.16, 6.03, 3.35]]]
->>>>>>> ee324d24
             lon = [-88.83, -88.32]
             lat = [44.25, 44.21]
             time = pd.date_range("2010-10-18", periods=3)
         ds = xr.Dataset(
             data_vars=dict(
-<<<<<<< HEAD
-                tas=(["lat", "lon", "time"], tas, {'standard_name': 'air_temperature'}),
-=======
-                tas=(["lat", "lon", "time"], tas, {"standard_name": "air_temperature"}),
-                # pr=(["lat", "lon", "time"], pr, {'standard_name': 'precipitation'}),
->>>>>>> ee324d24
+                tas=(["lat", "lon", "time"], tas, {'standard_name': 'air_temperature'})
             ),
             coords=dict(
                 lon=(["lon"], lon, {"standard_name": "Longitude", "axis": "X"}),
@@ -89,52 +67,28 @@
 
     def test_rechunk_for_saving_lat_lon(self):
         ds = self.get_test_dataset(np.random.random((30, 30, 50)))
-<<<<<<< HEAD
         new_chunks = {'lat': 10, 'lon': 10, 'time': 20}
         ds_ch = xs.io.rechunk_for_saving(ds, new_chunks)
-=======
-        new_chunks = {"lat": 10, "lon": 10, "time": 20}
-        ds_ch = xs.io._rechunk_for_saving(ds, new_chunks)
->>>>>>> ee324d24
         for dim, chunks in ds_ch.chunks.items():
             assert chunks[0] == new_chunks[dim]
 
     def test_rechunk_for_saving_XY_lat_lon(self):
         ds = self.get_test_dataset(np.random.random((30, 30, 50)))
-<<<<<<< HEAD
         new_chunks = {'X': 10, 'Y': 10, 'time': 20}
         ds_ch = xs.io.rechunk_for_saving(ds, new_chunks)
         for dim, chunks in zip(['X', 'Y', 'time'], ds_ch.chunks.values()):
-=======
-        new_chunks = {"X": 10, "Y": 10, "time": 20}
-        ds_ch = xs.io._rechunk_for_saving(ds, new_chunks)
-        for dim, chunks in zip(["X", "Y", "time"], ds_ch.chunks.values()):
->>>>>>> ee324d24
             assert chunks[0] == new_chunks[dim]
 
     def test_rechunk_for_saving_rlat_rlon(self):
         ds = self.get_test_dataset_rlat_rlon(np.random.random((30, 30, 50)))
-<<<<<<< HEAD
         new_chunks = {'rlat': 10, 'rlon': 10, 'time': 20}
         ds_ch = xs.io.rechunk_for_saving(ds, new_chunks)
-=======
-        new_chunks = {"rlat": 10, "rlon": 10, "time": 20}
-        ds_ch = xs.io._rechunk_for_saving(ds, new_chunks)
->>>>>>> ee324d24
         for dim, chunks in ds_ch.chunks.items():
             assert chunks[0] == new_chunks[dim]
 
     def test_rechunk_for_saving_XY_rlat_lon(self):
         ds = self.get_test_dataset_rlat_rlon(np.random.random((30, 30, 50)))
-<<<<<<< HEAD
         new_chunks = {'X': 10, 'Y': 10, 'time': 20}
         ds_ch = xs.io.rechunk_for_saving(ds, new_chunks)
         for dim, chunks in zip(['X', 'Y', 'time'], ds_ch.chunks.values()):
-            assert chunks[0] == new_chunks[dim]
-
-=======
-        new_chunks = {"X": 10, "Y": 10, "time": 20}
-        ds_ch = xs.io._rechunk_for_saving(ds, new_chunks)
-        for dim, chunks in zip(["X", "Y", "time"], ds_ch.chunks.values()):
-            assert chunks[0] == new_chunks[dim]
->>>>>>> ee324d24
+            assert chunks[0] == new_chunks[dim]