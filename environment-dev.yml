--- conflicted
+++ resolved
@@ -30,11 +30,7 @@
   - sparse
   - toolz
   - xarray >=2023.11.0
-<<<<<<< HEAD
-  #- xclim >=0.48.0
-=======
   - xclim >=0.48.2
->>>>>>> d741d283
   - xesmf >=0.7
   - zarr
   # Opt
@@ -75,15 +71,9 @@
   # packaging
   - build
   - wheel
-<<<<<<< HEAD
-   # temporary fix until xclim 0.49 release
-  - pip:
-     - "git+https://github.com/Ouranosinc/xclim.git@fix-yamale-measure"
-=======
   - pip
   - pip:
      # coverage is not available in conda-forge for Python3.12
      - coverage>=6.2.2,<7.0.0
      - coveralls>=3.3.1
-     - pytest-cov >=4.0.0
->>>>>>> d741d283
+     - pytest-cov >=4.0.0