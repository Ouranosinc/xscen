name: xscen-dev
channels:
  - conda-forge
dependencies:
  # Don't forget to sync the changes here with environment.yml!
  # Some pins here are meant to accelerate conda and might not be related to real needs
  # Main packages
<<<<<<< HEAD
  - cftime
  - clisops
=======
  - xarray
  - xclim>=0.37
  - xesmf>=0.6.3
>>>>>>> 56512411
  - dask
  - geopandas
  - pandas
  - rechunker
  - shapely
  - xarray
  - xclim>=0.37
  - xesmf>=0.6.2
  - yaml
  # This ensures that the correct numpy is installed as of 2022-07-15.
  - numba>=0.55.2
  # Plotting
  - cartopy
  - matplotlib
  - nc-time-axis>=1.3.1
  # IO
<<<<<<< HEAD
  - h5py
=======
  - h5netcdf
  - zarr
>>>>>>> 56512411
  - netCDF4
  - pyarrow>=1.0.0  # For lighter in-memory catalogs
  - zarr
  # For intake-esm (so that conda installs the dependencies and not pip)
  - fastprogress
  - fsspec
  - intake
  - pydantic
  - requests
  - xcollection
  # Dev
  - ipykernel
  - ipython
  - jupyter_client
  - nbsphinx
  - pandoc
  - pooch
  - pre-commit
  - pytest
  - sphinx
  - sphinx-autoapi
  - sphinx_rtd_theme
  - sphinxcontrib-napoleon
  - pip
  - pip:
    - git+https://github.com/intake/intake-esm.git#egg=intake-esm
  # Testing
  - tox
  - tox-conda<|MERGE_RESOLUTION|>--- conflicted
+++ resolved
@@ -5,22 +5,16 @@
   # Don't forget to sync the changes here with environment.yml!
   # Some pins here are meant to accelerate conda and might not be related to real needs
   # Main packages
-<<<<<<< HEAD
   - cftime
   - clisops
-=======
   - xarray
   - xclim>=0.37
   - xesmf>=0.6.3
->>>>>>> 56512411
   - dask
   - geopandas
   - pandas
   - rechunker
   - shapely
-  - xarray
-  - xclim>=0.37
-  - xesmf>=0.6.2
   - yaml
   # This ensures that the correct numpy is installed as of 2022-07-15.
   - numba>=0.55.2
@@ -29,12 +23,7 @@
   - matplotlib
   - nc-time-axis>=1.3.1
   # IO
-<<<<<<< HEAD
-  - h5py
-=======
   - h5netcdf
-  - zarr
->>>>>>> 56512411
   - netCDF4
   - pyarrow>=1.0.0  # For lighter in-memory catalogs
   - zarr
