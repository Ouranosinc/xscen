--- conflicted
+++ resolved
@@ -10,15 +10,9 @@
   - cartopy >=0.23.0
   - cftime
   - cf_xarray >=0.7.6
-<<<<<<< HEAD
-  - clisops >=0.10
-  - dask >=2024.8.1,<2024.11 # FIXME: https://github.com/Ouranosinc/xclim/issues/1992
-  - flox !=0.9.14 # FIXME: 0.9.14 is a broken version. This pin could be removed eventually.
-=======
   - clisops >=0.15
   - dask >=2024.8.1,<2024.12  # FIXME: Remove upper pin when https://github.com/pangeo-data/rechunker/pull/156 is merged
   - flox !=0.9.14  # FIXME: 0.9.14 is a broken version. This pin could be removed eventually.
->>>>>>> 9a2afebb
   - fsspec
   - geopandas
   - h5netcdf
@@ -37,20 +31,13 @@
   - shapely >=2.0
   - sparse
   - toolz
-<<<<<<< HEAD
-  - xarray >=2023.11.0, !=2024.6.0, <2024.10.0 # FIXME: 2024.10.0 breaks rechunker with zarr, https://github.com/pangeo-data/rechunker/issues/154
-  - xclim >=0.55.1
-  - xesmf >=0.7, <0.8.8 # FIXME: 0.8.8 currently creates segfaults on ReadTheDocs.
-  - zarr >=2.13, <3.0 # FIXME: xarray is compatible with zarr 3.0 from 2025.01.1, but we pin xarray below that version
-=======
   - xarray >=2023.11.0, !=2024.6.0
-  - xclim >=0.55, <0.56
+  - xclim >=0.55.1, <0.56
   - xesmf >=0.7, !=0.8.8
   - zarr >=2.13, <3
 #  - xsdba >=0.3.0
   - pip:
     - git+https://git@github.com/Ouranosinc/xsdba.git@main # FIXME: Remove when xsdba v0.3.0 is released
->>>>>>> 9a2afebb
   # Opt
   - nc-time-axis >=1.3.1
   - pyarrow >=10.0.1
