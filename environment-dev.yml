--- conflicted
+++ resolved
@@ -34,14 +34,8 @@
   - shapely >=2.0
   - sparse
   - toolz
-<<<<<<< HEAD
-  - xarray >=2023.11.0, !=2024.6.0
-  - xclim >=0.55.1, <0.56
-=======
   - xarray >=2023.11.0, !=2024.6.0, <=2025.3.0  # FIXME: Remove the highest version when rechunker is updated.
   - xclim >=0.56, <0.57
-  - xesmf >=0.7, !=0.8.8
->>>>>>> ed7ca38d
   - zarr >=2.13, <3
   - xsdba >=0.3.0
   # Opt
