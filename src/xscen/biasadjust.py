"""Functions to train and adjust a dataset using a bias-adjustment algorithm."""

import logging
import warnings
from copy import deepcopy

import xarray as xr
import xclim as xc
import xsdba

from .catutils import parse_from_ds
from .config import parse_config
from .utils import minimum_calendar, standardize_periods, xclim_convert_units_to

logger = logging.getLogger(__name__)
xsdba.set_options(extra_output=False)


__all__ = [
    "adjust",
    "train",
]


def _add_preprocessing_attr(scen, train_kwargs):
    fake_ref = xr.DataArray(name="ref")
    fake_hist = xr.DataArray(name="hist")

    preproc = []
    if train_kwargs["jitter_under"] is not None:
        preproc.append(
            xc.core.formatting.gen_call_string(
                "jitter_under_thresh", fake_ref, fake_hist, train_kwargs["jitter_under"]
            )
        )
    if train_kwargs["jitter_over"] is not None:
        preproc.append(
            xc.core.formatting.gen_call_string(
                "jitter_over_thresh", fake_ref, fake_hist, train_kwargs["jitter_over"]
            )
        )
    if train_kwargs["adapt_freq"] is not None:
        preproc.append(
            xc.core.formatting.gen_call_string(
                "adapt_freq", fake_ref, fake_hist, train_kwargs["adapt_freq"]
            )
        )

    if preproc:
        scen.attrs[
            "bias_adjustment"
        ] += ", ref and hist were prepared with " + " and ".join(preproc)
    return scen


@parse_config
def train(
    dref: xr.Dataset,
    dhist: xr.Dataset,
    var: str | list[str],
    period: list[str],
    *,
    method: str = "DetrendedQuantileMapping",
    group: xsdba.Grouper | str | dict | None = None,
    xsdba_train_args: dict | None = None,
    xclim_train_args: dict | None = None,
    maximal_calendar: str = "noleap",
    adapt_freq: dict | None = None,
    jitter_under: dict | None = None,
    jitter_over: dict | None = None,
    align_on: str | None = "year",
) -> xr.Dataset:
    """
    Train a bias-adjustment.

    Parameters
    ----------
    dref : xr.Dataset
      The target timeseries, on the reference period.
    dhist : xr.Dataset
      The timeseries to adjust, on the reference period.
    var : str or list of str
      Variable(s) on which to do the adjustment.
    period : list of str
      [start, end] of the reference period
    method : str
      Name of the `xsdba.TrainAdjust` method of xclim.
    group : str or xsdba.Grouper or dict, optional
      Grouping information. If a string, it is interpreted as a grouper on the time dimension. If a dict, it is passed to `xsdba.Grouper.from_kwargs`.
      Defaults to {"group": "time.dayofyear", "window": 31}.
    xsdba_train_args : dict, optional
      Dict of arguments to pass to the `.train` of the adjustment object.
    xclim_train_args : dict, optional
      Dict of arguments to pass to the `.train` of the adjustment object.
      A warning will be emitted stating that this a legacy argument replaced with `xsdba_train_args`.
    maximal_calendar: str
      Maximal calendar dhist can be. The hierarchy: 360_day < noleap < standard < all_leap.
      If dhist's calendar is higher than maximal calendar, it will be converted to the maximal calendar.
    adapt_freq: dict, optional
      If given, a dictionary of args to pass to the frequency adaptation function.
    jitter_under: dict, optional
      If given, a dictionary of args to pass to `jitter_under_thresh`.
    jitter_over: dict, optional
      If given, a dictionary of args to pass to `jitter_over_thresh`.
    align_on: str, optional
      `align_on` argument for the function `xr.DataArray.convert_calendar`.

    Returns
    -------
    xr.Dataset
      Trained algorithm's data.

    See Also
    --------
    xsdba.adjustment.DetrendedQuantileMapping, xsdba.adjustment.ExtremeValues

    """
    if xclim_train_args is not None:
        warnings.warn(
            "`xclim_train_args` will be deprecated and replaced by `xsdba_train_args`.",
            FutureWarning,
        )
        if xsdba_train_args is not None:
            warnings.warn(
                "`xclim_train_args` and `xsdba_train_args` were both given, but correspond to the same option. `xsdba_train_args` will be kept"
            )
        else:
            xsdba_train_args = deepcopy(xclim_train_args)

    if isinstance(var, str):
        var = [var]
    if len(var) == 1:
        ref = dref[var[0]]
        hist = dhist[var[0]]
    else:
        if method not in ["MBCn"]:
            raise ValueError(
                f"Multiple variables were given: {var}, but this only works with a multivariate method,"
                f"got {method}."
            )
        ref = xsdba.stack_variables(dref[var])
        hist = xsdba.stack_variables(dhist[var])

    group = group if group is not None else {"group": "time.dayofyear", "window": 31}
    xsdba_train_args = xsdba_train_args or {}

    # xsdba could eventually have a more traditional approach to avoid this
    if method == "DetrendedQuantileMapping":
        xsdba_train_args.setdefault("nquantiles", 15)

    # cut out the right period
    period = standardize_periods(period, multiple=False)
    hist = hist.sel(time=slice(*period))
    ref = ref.sel(time=slice(*period))

    # convert calendar if necessary
    simcal = hist.time.dt.calendar
    refcal = ref.time.dt.calendar
    mincal = minimum_calendar(simcal, maximal_calendar)
    if simcal != mincal:
        hist = hist.convert_calendar(mincal, align_on=align_on)
    if refcal != mincal:
        ref = ref.convert_calendar(mincal, align_on=align_on)

    if isinstance(group, dict):
        # So we can specify window and add_dims in yaml.
        group = xsdba.Grouper.from_kwargs(**group)["group"]
    elif isinstance(group, str):
        group = xsdba.Grouper(group)

    if method != "MBCn":
        xsdba_train_args["group"] = group
    else:
        xsdba_train_args.setdefault("base_kws", {})
        xsdba_train_args["base_kws"]["group"] = group

    with xclim_convert_units_to():
        if jitter_over is not None:
            ref = xsdba.processing.jitter_over_thresh(ref, **jitter_over)
            hist = xsdba.processing.jitter_over_thresh(hist, **jitter_over)

        if jitter_under is not None:
            ref = xsdba.processing.jitter_under_thresh(ref, **jitter_under)
            hist = xsdba.processing.jitter_under_thresh(hist, **jitter_under)

        if adapt_freq is not None:
            adapt_freq.setdefault("group", group)
            hist, pth, dP0 = xsdba.processing.adapt_freq(ref, hist, **adapt_freq)
            adapt_freq.pop("group")

        ADJ = getattr(xsdba.adjustment, method).train(ref, hist, **xsdba_train_args)

    if adapt_freq is not None:
        ds = ADJ.ds.assign(pth=pth, dP0=dP0)
    else:
        ds = ADJ.ds

    # Arguments that need to be transferred to the adjust() function
    ds.attrs["train_params"] = {
        "var": var,
        "maximal_calendar": maximal_calendar,
        "adapt_freq": adapt_freq,
        "jitter_under": jitter_under,
        "jitter_over": jitter_over,
        "period": period,
    }

    # attrs that are needed to open with .to_dataset_dict()
    for a in ["cat:xrfreq", "cat:domain", "cat:id"]:
        ds.attrs[a] = dhist.attrs[a] if a in dhist.attrs else None
    ds.attrs["cat:processing_level"] = f"training_{'_'.join(var)}"

    return ds


@parse_config
def adjust(
    dtrain: xr.Dataset,
    dsim: xr.Dataset,
    periods: list[str] | list[list[str]],
    *,
    dref: xr.Dataset | None = None,
    xsdba_adjust_args: dict | None = None,
    xclim_adjust_args: dict | None = None,
    to_level: str = "biasadjusted",
    bias_adjust_institution: str | None = None,
    bias_adjust_project: str | None = None,
    align_on: str | None = "year",
) -> xr.Dataset:
    """
    Adjust a simulation.

    Parameters
    ----------
    dtrain : xr.Dataset
      A trained algorithm's dataset, as returned by `train`.
    dsim : xr.Dataset
      Simulated timeseries, projected period.
    periods : list of str or list of lists of str
      Either [start, end] or list of [start, end] of the simulation periods to be adjusted (one at a time).
    dref : xr.Dataset, optional
      Reference timeseries, needed only for certain methods.
    xsdba_adjust_args : dict, optional
      Dict of arguments to pass to the `.adjust` of the adjustment object.
    xclim_adjust_args : dict, optional
      Dict of arguments to pass to the `.adjust` of the adjustment object
      A warning will be emitted stating that this a legacy argument replaced with `xclim_train_args`.
    to_level : str
      The processing level to assign to the output.
      Defaults to 'biasadjusted'
    bias_adjust_institution : str, optional
      The institution to assign to the output.
    bias_adjust_project : str, optional
      The project to assign to the output.
    align_on: str, optional
      `align_on` argument for the function `xr.DataArray.convert_calendar`.

    Returns
    -------
    xr.Dataset
      dscen, the bias-adjusted timeseries.

    See Also
    --------
    xsdba.adjustment.DetrendedQuantileMapping, xsdba.adjustment.ExtremeValues

    """
    if xclim_adjust_args is not None:
        warnings.warn(
            "`xclim_adjust_args` will be deprecated and replaced by `xsdba_adjust_args`.",
            FutureWarning,
        )
        if xsdba_adjust_args is not None:
            warnings.warn(
                "`xclim_adjust_args` and `xsdba_adjust_args` were both given, but correspond to the same option. `xsdba_adjust_args` will be kept"
            )
        else:
            xsdba_adjust_args = deepcopy(xclim_adjust_args)
    xsdba_adjust_args = deepcopy(xsdba_adjust_args)
    xsdba_adjust_args = xsdba_adjust_args or {}

    # evaluate the dict that was stored as a string
    if not isinstance(dtrain.attrs["train_params"], dict):
        # FIXME: eval is bad. There has to be a better way!™
        dtrain.attrs["train_params"] = eval(dtrain.attrs["train_params"])  # noqa: S307

    var = dtrain.attrs["train_params"]["var"]
    if len(var) == 1:
        var = var[0]
        sim = dsim[var]
    else:
        sim = xsdba.stack_variables(dsim[var])

    # Used in MBCn adjusting
    # I'm just assuming that if `ref` is needed, so is `hist`
    if dref is not None:
        train_period = dtrain.attrs["train_params"]["period"]
        ref = xsdba.stack_variables(dref[var])
        ref = ref.sel(time=slice(*train_period))
        hist = sim.sel(time=slice(*train_period))
        xsdba_adjust_args["ref"] = ref
        xsdba_adjust_args["hist"] = hist

    # get right calendar
    simcal = sim.time.dt.calendar
    mincal = minimum_calendar(simcal, dtrain.attrs["train_params"]["maximal_calendar"])
    if simcal != mincal:
        sim = sim.convert_calendar(mincal, align_on=align_on)

    # adjust
    ADJ = xsdba.adjustment.TrainAdjust.from_dataset(dtrain)

    if ("detrend" in xsdba_adjust_args) and (
        isinstance(xsdba_adjust_args["detrend"], dict)
    ):
        name, kwargs = list(xsdba_adjust_args["detrend"].items())[0]
        kwargs = kwargs or {}
        kwargs.setdefault("group", ADJ.group)
        kwargs.setdefault("kind", ADJ.kind)
        xsdba_adjust_args["detrend"] = getattr(xsdba.detrending, name)(**kwargs)

<<<<<<< HEAD
    cntx = infer_context(sim.attrs.get("standard_name", None))
    with xc.core.units.units.context(cntx):
=======
    with xclim_convert_units_to():
        # do the adjustment for all the simulation_period lists
>>>>>>> 21cd4e4d
        periods = standardize_periods(periods)
        # if period_dim is specified in adjust args, use stacking
        # instead of a loop
        if period_dim := xsdba_adjust_args.get("period_dim", None):
            if len(periods) > 1:
                raise ValueError(
                    "Period stacking (`period_dim` specified in `xsdba_adjust_args`) "
                    "is not allowed with multiple time slices in `periods`."
                )
            sim_stacked = xsdba.stack_periods(
                sim.sel(time=slice(*periods[0])), dim=period_dim
            )
            sim_stacked = sim_stacked.chunk({period_dim: -1})
            out = ADJ.adjust(sim_stacked, **xsdba_adjust_args)
            dscen = xsdba.unstack_periods(out)

        # do the adjustment for all the simulation_period lists
        else:
            slices = []
            for period in periods:
                sim_sel = sim.sel(time=slice(period[0], period[1]))

                out = ADJ.adjust(sim_sel, **xsdba_adjust_args)
                slices.extend([out])
            # put all the adjusted period back together
            dscen = xr.concat(slices, dim="time")

    dscen = _add_preprocessing_attr(dscen, dtrain.attrs["train_params"])
    if isinstance(var, str):
        dscen = xr.Dataset(data_vars={var: dscen}, attrs=dsim.attrs)
    else:
        # TODO: Is that a good way to manage attrs?
        dscen = xsdba.unstack_variables(dscen).assign_attrs(attrs=dscen.attrs)
    dscen.attrs["cat:processing_level"] = to_level
    dscen.attrs["cat:variable"] = parse_from_ds(dscen, ["variable"])["variable"]
    if bias_adjust_institution is not None:
        dscen.attrs["cat:bias_adjust_institution"] = bias_adjust_institution
    if bias_adjust_project is not None:
        dscen.attrs["cat:bias_adjust_project"] = bias_adjust_project

    return dscen<|MERGE_RESOLUTION|>--- conflicted
+++ resolved
@@ -319,13 +319,8 @@
         kwargs.setdefault("kind", ADJ.kind)
         xsdba_adjust_args["detrend"] = getattr(xsdba.detrending, name)(**kwargs)
 
-<<<<<<< HEAD
-    cntx = infer_context(sim.attrs.get("standard_name", None))
-    with xc.core.units.units.context(cntx):
-=======
     with xclim_convert_units_to():
         # do the adjustment for all the simulation_period lists
->>>>>>> 21cd4e4d
         periods = standardize_periods(periods)
         # if period_dim is specified in adjust args, use stacking
         # instead of a loop
