"""Functions to aggregate data over time and space."""

import datetime
import logging
import os
import warnings
from collections.abc import Sequence
from copy import deepcopy
from pathlib import Path
from types import ModuleType

import geopandas as gpd
import numpy as np
import pandas as pd
import scipy
import shapely
import xarray as xr
import xclim as xc
import xclim.core.calendar

try:
    import xesmf as xe
except ImportError:
    xe = None
from xclim.core.indicator import Indicator

from .config import parse_config
from .extract import subset_warming_level
from .indicators import compute_indicators
from .spatial import subset
from .utils import standardize_periods, unstack_dates, update_attr

logger = logging.getLogger(__name__)

__all__ = [
    "climatological_op",
    "compute_deltas",
    "produce_horizon",
    "spatial_mean",
]


# Dummy function to make gettext aware of translatable-strings
def _(s):
    return s


@parse_config
def climatological_op(  # noqa: C901
    ds: xr.Dataset,
    *,
    op: str | dict = "mean",
    window: int | None = None,
    min_periods: int | float | None = None,
    stride: int = 1,
    periods: list[str] | list[list[str]] | None = None,
    rename_variables: bool = True,
    to_level: str = "climatology",
    horizons_as_dim: bool = False,
) -> xr.Dataset:
    """Perform an operation 'op' over time, for given time periods, respecting the temporal resolution of ds.

    Parameters
    ----------
    ds : xr.Dataset
        Dataset to use for the computation.
    op : str or dict
        Operation to perform over time.
        The operation can be any method name of xarray.core.rolling.DatasetRolling, 'linregress', or a dictionary.
        If 'op' is a dictionary, the key is the operation name and the value is a dict of kwargs
        accepted by the operation. While other operations are technically possible,
        the following are recommended and tested:
        ['max', 'mean', 'median', 'min', 'std', 'sum', 'var', 'linregress'].
        Operations beyond methods of xarray.core.rolling.DatasetRolling include:

            - 'linregress' : Computes the linear regression over time, using
              scipy.stats.linregress and employing years as regressors.
              The output will have a new dimension 'linreg_param' with coordinates:
              ['slope', 'intercept', 'rvalue', 'pvalue', 'stderr', 'intercept_stderr'].

        Only one operation per call is supported, so len(op)==1 if a dict.
    window : int, optional
        Number of years to use for the rolling operation.
        If left at None and periods is given, window will be the size of the first period. Hence, if periods are of
        different lengths, the shortest period should be passed first.
        If left at None and periods is not given, the window will be the size of the input dataset.
    min_periods : int or float, optional
        For the rolling operation, minimum number of years required for a value to be computed.
        If left at None and the xrfreq is either QS or AS and doesn't start in January,
        min_periods will be one less than window.
        Otherwise, if left at None, it will be deemed the same as 'window'.
        If passed as a float value between 0 and 1, this will be interpreted as the floor of the fraction of the window size.
    stride : int
        Stride (in years) at which to provide an output from the rolling window operation.
    periods : list of str or list of lists of str, optional
        Either [start, end] or list of [start, end] of continuous periods to be considered.
        This is needed when the time axis of ds contains some jumps in time.
        If None, the dataset will be considered continuous.
    rename_variables : bool
        If True, '_clim_{op}' will be added to variable names.
    to_level : str, optional
        The processing level to assign to the output.
        If None, the processing level of the inputs is preserved.
    horizons_as_dim : bool
        If True, the output will have 'horizon' and the frequency as 'month', 'season' or 'year' as
        dimensions and coordinates. The 'time' coordinate will be unstacked to horizon and frequency dimensions.
        Horizons originate from periods and/or windows and their stride in the rolling operation.

    Returns
    -------
    xr.Dataset
        Dataset with the results from the climatological operation.

    """
    # Daily data is not supported
    if len(ds.time) > 3 and xr.infer_freq(ds.time) == "D":
        raise NotImplementedError(
            "xs.climatological_op does not currently support daily data."
        )
    # more than one operation per call is not supported (yet), case for dict
    if isinstance(op, dict) and len(op) > 1:
        raise NotImplementedError(
            "xs.climatological_op does not currently support more than one operation per call."
        )

    # unstack 1D time in coords (day, month, and year) to make climatological mean faster
    try:
        mindex_coords = xr.Coordinates.from_pandas_multiindex(
            pd.MultiIndex.from_arrays(
                [
                    ds.time.dt.year.values,
                    ds.time.dt.month.values,
                    ds.time.dt.day.values,
                ],
                names=["year", "month", "day"],
            ),
            dim="time",
        )
        ds_unstack = ds.assign_coords(coords=mindex_coords).unstack("time")
    except (
        AttributeError,
        ValueError,
    ):  # Fixme when xscen is pinned to xarray >= 2023.11.0
        ind = pd.MultiIndex.from_arrays(
            [ds.time.dt.year.values, ds.time.dt.month.values, ds.time.dt.day.values],
            names=["year", "month", "day"],
        )
        ds_unstack = ds.assign(time=ind).unstack("time")

    # Rolling will ignore gaps in time, so raise an exception beforehand
    if (not all(ds_unstack.year.diff(dim="year", n=1) == 1)) & (periods is None):
        raise ValueError("Data is not continuous. Use the 'periods' argument.")

    # define periods, windows, and min_periods
    periods = standardize_periods(
        periods or [[int(ds_unstack.year[0]), int(ds_unstack.year[-1])]]
    )
    window = window or int(periods[0][1]) - int(periods[0][0]) + 1

    # there is one less occurrence when a period crosses years
    freq_across_year = [
        f"{f}-{mon}"
        for mon in xr.coding.cftime_offsets._MONTH_ABBREVIATIONS.values()
        for f in ["AS", "QS"]
        if mon != "JAN"
    ]
    if (
        any(
            x in freq_across_year
            for x in [
                ds.attrs.get("cat:xrfreq"),
                (xr.infer_freq(ds.time) if len(ds.time) > 3 else None),
            ]
        )
        and min_periods is None
    ):
        min_periods = window - 1

    # unpack min_periods as fraction of window
    if isinstance(min_periods, float):
        if 0 < min_periods <= 1:
            min_periods = int(np.floor(min_periods * window))
        else:
            raise ValueError(
                f"When 'min_periods' is passed as a 'float', it must be between 0 and 1. Got {min_periods}."
            )

    # set min_periods
    min_periods = min_periods or window
    if min_periods > window:
        raise ValueError("'min_periods' should be smaller or equal to 'window'")

    # if op is a dict, unpack it
    if isinstance(op, dict):
        op, op_kwargs = list(op.items())[0]
        op_kwargs.setdefault("keep_attrs", True)
    else:
        op_kwargs = {"keep_attrs": True}

    # special case for averaging standard deviations: need to convert to variance before averaging
    ds_has_std = False
    std_v = []
    if op == "mean":
        for vv in ds_unstack.data_vars:
            if (
                "std" in vv
                or "standard deviation"
                in ds_unstack[vv].attrs.get("description", "").lower()
            ):
                ds_unstack[vv] = np.square(ds_unstack[vv])
                ds_has_std = True
                std_v.extend([vv])

    # Compute the climatological operation
    concats = []
    for period in periods:
        # Rolling average
        ds_rolling = ds_unstack.sel(year=slice(period[0], period[1])).rolling(
            year=window, min_periods=min_periods
        )

        # apply operation on rolling object
        if hasattr(ds_rolling, op) and callable(getattr(ds_rolling, op)):
            if op not in ["max", "mean", "median", "min", "std", "sum", "var"]:
                warnings.warn(
                    f"The requested operation '{op}' has not been tested and may produce unexpected results."
                )
            ds_rolling = getattr(ds_rolling, op)(**op_kwargs)

            # revert variance to std, where applicable
            if op == "mean" and ds_has_std:
                for vv in std_v:
                    ds_rolling[vv] = np.sqrt(ds_rolling[vv])

            # Select the windows at provided stride, starting from the first full window's operation result
            ds_rolling = ds_rolling.isel(year=slice(window - 1, None, stride))

        elif op == "linregress":

            def _ulinregress(x, y, **kwargs):
                # Wrapper for scipy.stats.linregress to unpack multiple return values in xr.apply_ufunc
                valid_x = ~np.isnan(x)
                valid_y = ~np.isnan(y)
                mask = valid_x & valid_y
                if np.sum(mask) >= kwargs.get("min_periods", 1):
                    reg = scipy.stats.linregress(
                        x, y, alternative=kwargs.get("alternative", "two-sided")
                    )
                    out = np.array(
                        [
                            reg.slope,
                            reg.intercept,
                            reg.rvalue,
                            reg.pvalue,
                            reg.stderr,
                            reg.intercept_stderr,
                        ]
                    )
                else:
                    out = np.full(6, np.nan)
                return out

            # prepare kwargs
            linreg_kwargs = {
                k: v for k, v in op_kwargs.items() if "keep_attrs" not in k
            }
            linreg_kwargs["min_periods"] = min_periods

            # unwrap DatasetRolling object and select years subset
            dsr_construct = ds_rolling.construct(window_dim="window", keep_attrs=True)
            dsr_construct = dsr_construct.isel(year=slice(window - 1, None, stride))

            # construct array to use years as x values (==regressors) in xr.apply_ufunc
            years_as_x_values = xr.DataArray(
                np.arange(dsr_construct.window.size)
                .repeat(dsr_construct.year.size)
                .reshape(dsr_construct.window.size, dsr_construct.year.size)
                + dsr_construct.year.values
                - window
                + 1,
                dims=["window", "year"],
                coords={
                    "window": dsr_construct.window.values,
                    "year": dsr_construct.year.values,
                },
            )

            # apply linregress along windows
            ds_rolling = xr.apply_ufunc(
                _ulinregress,
                years_as_x_values,
                dsr_construct,
                input_core_dims=[["window"], ["window"]],
                output_core_dims=[["linreg_param"]],
                vectorize=True,
                dask="parallelized",
                output_dtypes=["float32"],
                dask_gufunc_kwargs={"output_sizes": {"linreg_param": 6}},
                keep_attrs="no_conflicts",
                kwargs=linreg_kwargs,
            )
            # label new coords
            ds_rolling.coords["linreg_param"] = [
                "slope",
                "intercept",
                "rvalue",
                "pvalue",
                "stderr",
                "intercept_stderr",
            ]

        else:
            raise ValueError(f"Operation '{op}' not implemented.")

        # build horizons
        horizons = xr.DataArray(
            [f"{yr - (window - 1)}-{yr}" for yr in ds_rolling.year.values],
            dims=dict(year=ds_rolling.year),
        ).astype(str)
        ds_rolling = ds_rolling.assign_coords(horizon=horizons)

        # revert to 1D time, rebuilding time coord
        ds_rolling = ds_rolling.stack(time=("year", "month", "day"))
        if isinstance(ds.indexes["time"], pd.core.indexes.datetimes.DatetimeIndex):
            time_coord = pd.to_datetime(
                {
                    "year": ds_rolling.year.values - window + 1,
                    "month": ds_rolling.month.values,
                    "day": ds_rolling.day.values,
                }
            ).to_list()
        elif isinstance(ds.indexes["time"], xr.coding.cftimeindex.CFTimeIndex):
            time_coord = [
                xclim.core.calendar.datetime_classes[ds.time.dt.calendar](
                    y - window + 1, m, d
                )
                for y, m, d in zip(
                    ds_rolling.year.values,
                    ds_rolling.month.values,
                    ds_rolling.day.values,
                )
            ]
        else:
            raise ValueError("The type of 'time' was not understood.")
        ds_rolling = ds_rolling.drop_vars({"month", "year", "time", "day"})
        ds_rolling = ds_rolling.assign_coords(time=time_coord).transpose("time", ...)

        # append to list of results
        concats.extend([ds_rolling])
        # end loop over periods

    # concatenate results
    ds_rolling = xr.concat(concats, dim="time", data_vars="minimal")

    # update data_vars names, attrs, history
    if rename_variables:
        ds_rolling = ds_rolling.rename_vars(
            {vv: f"{vv}_clim_{op}" for vv in ds_rolling.data_vars}
        )

    for vv in ds_rolling.data_vars:
        for a in ["description", "long_name"]:
            try:
                op_format = dict.fromkeys(
                    ("mean", "std", "var", "sum"), "adj"
                ) | dict.fromkeys(("max", "min"), "noun")
                operation = xc.core.formatting.default_formatter.format_field(
                    op, op_format[op]
                )
            except (KeyError, ValueError):
                operation = op
            update_attr(
                ds_rolling[vv],
                a,
                _("{window}-year climatological {operation} of {attr}."),
                window=window,
                operation=operation,
            )

        new_history = (
            f"[{datetime.datetime.now().strftime('%Y-%m-%d %H:%M:%S')}] {window}-year climatological {operation} "
            f"over window (non-centered), with a minimum of {min_periods} years of data - xarray v{xr.__version__}"
        )
        history = (
            new_history + " \n " + ds_rolling[vv].attrs["history"]
            if "history" in ds_rolling[vv].attrs
            else new_history
        )
        ds_rolling[vv].attrs["history"] = history

    # update processing level
    if to_level is not None:
        ds_rolling.attrs["cat:processing_level"] = to_level

    if horizons_as_dim:
        # restructure output to have horizons as a dimension instead of stacked horizons per year/season/month
        new_coords = {1: "year", 4: "season", 12: "month"}
        new_coord_len = len(np.unique(ds_rolling.time.dt.month))

        if new_coord_len == 1:
            all_horizons = [
                ds_rolling.sel(time=ds_rolling.horizon == horizon)
                .swap_dims({"time": "horizon"})
                .assign(
                    time_2D=xr.DataArray(
                        ds_rolling.time.sel(
                            time=ds_rolling.horizon == horizon
                        ).values.copy(),
                        dims=["time"],
                    )
                )
                .drop_vars("time")
                .rename({"time_2D": "time"})
                .set_coords("time")
                .squeeze(dim="time")
                for horizon in np.unique(ds_rolling.horizon.values)
            ]
        else:
            all_horizons = [
                unstack_dates(
                    ds_rolling.sel(time=ds_rolling.horizon == horizon).assign(
                        time_2D=xr.DataArray(
                            ds_rolling.time.sel(
                                time=ds_rolling.horizon == horizon
                            ).values.copy(),
                            dims=["time"],
                        )
                    ),
                    new_dim=new_coords[new_coord_len],
                )
                .drop_vars("horizon")
                .assign_coords(horizon=("time", [horizon]))
                .swap_dims({"time": "horizon"})
                .drop_vars("time")
                .rename({"time_2D": "time"})
                .set_coords("time")
                for horizon in np.unique(ds_rolling.horizon.values)
            ]

        return xr.concat(all_horizons, dim="horizon")

    else:
        return ds_rolling


@parse_config
def compute_deltas(  # noqa: C901
    ds: xr.Dataset,
    reference_horizon: str | xr.Dataset,
    *,
    kind: str | dict = "+",
    rename_variables: bool = True,
    to_level: str | None = "deltas",
) -> xr.Dataset:
    """Compute deltas in comparison to a reference time period, respecting the temporal resolution of ds.

    Parameters
    ----------
    ds : xr.Dataset
        Dataset to use for the computation.
    reference_horizon : str or xr.Dataset
        Either a YYYY-YYYY string corresponding to the 'horizon' coordinate of the reference period,
        or a xr.Dataset containing the climatological mean.
    kind : str or dict
        ['+', '/', '%'] Whether to provide absolute, relative, or percentage deltas.
        Can also be a dictionary separated per variable name.
    rename_variables : bool
        If True, '_delta_YYYY-YYYY' will be added to variable names.
    to_level : str, optional
        The processing level to assign to the output.
        If None, the processing level of the inputs is preserved.

    Returns
    -------
    xr.Dataset
        Returns a Dataset with the requested deltas.
    """
    if isinstance(reference_horizon, str):
        if reference_horizon not in ds.horizon:
            raise ValueError(
                f"The reference horizon {reference_horizon} is not in the dataset."
            )
        # Separate the reference from the other horizons
        if xc.core.utils.uses_dask(ds["horizon"]):
            ds["horizon"].load()
        ref = ds.where(ds.horizon == reference_horizon, drop=True)
    elif isinstance(reference_horizon, xr.Dataset):
        ref = reference_horizon
        if "horizon" in ref:
            reference_horizon = np.unique(ref["horizon"])
            if len(reference_horizon) != 1:
                raise ValueError(
                    "The reference dataset appears to contain multiple horizons."
                )
            reference_horizon = reference_horizon[0]
        else:
            reference_horizon = "unknown_horizon"
    else:
        raise ValueError(
            "reference_horizon should be either a string or an xarray.Dataset."
        )

    if "time" in ds:
        if (len(ds.time) >= 3) and (xr.infer_freq(ds.time) == "D"):
            raise NotImplementedError(
                "xs.compute_deltas does not currently support daily data."
            )

        # Remove references to 'year' in REF
        try:
            mindex_coords_1 = xr.Coordinates.from_pandas_multiindex(
                pd.MultiIndex.from_arrays(
                    [ref.time.dt.month.values, ref.time.dt.day.values],
                    names=["month", "day"],
                ),
                dim="time",
            )
            ref = ref.assign_coords(coords=mindex_coords_1).unstack("time")

            mindex_coords_2 = xr.Coordinates.from_pandas_multiindex(
                pd.MultiIndex.from_arrays(
                    [
                        ds.time.dt.year.values,
                        ds.time.dt.month.values,
                        ds.time.dt.day.values,
                    ],
                    names=["year", "month", "day"],
                ),
                dim="time",
            )
            other_hz = ds.assign_coords(coords=mindex_coords_2).unstack("time")
        except (
            AttributeError,
            ValueError,
        ):  # Fixme when xscen is pinned to xarray >= 2023.11.0
            ind = pd.MultiIndex.from_arrays(
                [ref.time.dt.month.values, ref.time.dt.day.values],
                names=["month", "day"],
            )
            ref = ref.assign(time=ind).unstack("time")

            ind = pd.MultiIndex.from_arrays(
                [
                    ds.time.dt.year.values,
                    ds.time.dt.month.values,
                    ds.time.dt.day.values,
                ],
                names=["year", "month", "day"],
            )
            other_hz = ds.assign(time=ind).unstack("time")

    else:
        other_hz = ds
        ref = ref.squeeze()
    deltas = xr.Dataset(coords=other_hz.coords, attrs=other_hz.attrs)
    # Calculate deltas
    for vv in list(ds.data_vars):
        v_name = (
            vv
            if rename_variables is False
            else f"{vv}_delta_{reference_horizon.replace('-', '_')}"
        )

        with xr.set_options(keep_attrs=True):
            if (isinstance(kind, dict) and kind[vv] == "+") or kind == "+":
                _kind = "abs."
                deltas[v_name] = other_hz[vv] - ref[vv]
            elif (isinstance(kind, dict) and kind[vv] == "/") or kind == "/":
                _kind = "rel."
                deltas[v_name] = other_hz[vv] / ref[vv]
                deltas[v_name].attrs["units"] = ""
            elif (isinstance(kind, dict) and kind[vv] == "%") or kind == "%":
                _kind = "pct."
                deltas[v_name] = 100 * (other_hz[vv] - ref[vv]) / ref[vv]
                deltas[v_name].attrs["units"] = "%"
            else:
                raise ValueError(
                    f"Delta 'kind' not understood. Should be '+', '/' or '%', received {kind}."
                )

        # modify attrs and history
        deltas[v_name].attrs["delta_kind"] = _kind
        deltas[v_name].attrs["delta_reference"] = reference_horizon

        for a in ["description", "long_name"]:
            update_attr(
                deltas[v_name],
                a,
                _("{attr1}: {kind} delta compared to {refhoriz}."),
                others=[other_hz[vv]],
                refhoriz=reference_horizon,
                kind=_kind,
            )

        new_history = f"[{datetime.datetime.now().strftime('%Y-%m-%d %H:%M:%S')}] {_kind} delta vs. {reference_horizon} - xarray v{xr.__version__}"
        history = (
            new_history + " \n " + deltas[v_name].attrs["history"]
            if "history" in deltas[v_name].attrs
            else new_history
        )
        deltas[v_name].attrs["history"] = history

    if "time" in ds:
        # get back to 1D time
        deltas = deltas.stack(time=("year", "month", "day"))
        # rebuild time coord
        if isinstance(ds.indexes["time"], pd.core.indexes.datetimes.DatetimeIndex):
            time_coord = list(
                pd.to_datetime(
                    {
                        "year": deltas.year.values,
                        "month": deltas.month.values,
                        "day": deltas.day.values,
                    }
                ).values
            )
        elif isinstance(ds.indexes["time"], xr.coding.cftimeindex.CFTimeIndex):
            time_coord = [
                xclim.core.calendar.datetime_classes[ds.time.dt.calendar](y, m, d)
                for y, m, d in zip(
                    deltas.year.values, deltas.month.values, deltas.day.values
                )
            ]
        else:
            raise ValueError("The type of 'time' could not be understood.")

        deltas = (
            deltas.drop_vars({"year", "day", "month", "time"})
            .assign(time=time_coord)
            .transpose("time", ...)
        )
        deltas = deltas.reindex_like(ds)

    if to_level is not None:
        deltas.attrs["cat:processing_level"] = to_level

    return deltas


@parse_config
def spatial_mean(  # noqa: C901
    ds: xr.Dataset,
    method: str,
    *,
    spatial_subset: bool | None = None,
    call_clisops: bool | None = False,
    region: dict | str | None = None,
    kwargs: dict | None = None,
    simplify_tolerance: float | None = None,
    to_domain: str | None = None,
    to_level: str | None = None,
) -> xr.Dataset:
    """Compute the spatial mean using a variety of available methods.

    Parameters
    ----------
    ds : xr.Dataset
        Dataset to use for the computation.
    method : str
        'cos-lat' will weight the area covered by each pixel using an approximation based on latitude.
        'interp_centroid' will find the region's centroid (if coordinates are not fed through kwargs),
        then perform a .interp() over the spatial dimensions of the Dataset.
        The coordinate can also be directly fed to .interp() through the 'kwargs' argument below.
        'xesmf' will make use of xESMF's SpatialAverager. This will typically be more precise,
        especially for irregular regions, but can be much slower than other methods.
    spatial_subset : bool, optional
        If True, xscen.spatial.subset will be called prior to the other operations. This requires the 'region' argument.
        If None, this will automatically become True if 'region' is provided and the subsetting method is either 'cos-lat' or 'mean'.
    region : dict or str, optional
        Description of the region and the subsetting method (required fields listed in the Notes).
        If method=='interp_centroid', this is used to find the region's centroid.
        If method=='xesmf', the bounding box or shapefile is given to SpatialAverager.
        Can also be "global", for global averages.
        This is simply a shortcut for `{'name': 'global', 'method': 'bbox', 'lon_bnds' [-180, 180], 'lat_bnds': [-90, 90]}`.
    kwargs : dict, optional
        Arguments to send to either mean(), interp() or SpatialAverager().
        For SpatialAverager, one can give `skipna` or  `output_chunks` here, to be passed to the averager call itself.
    simplify_tolerance : float, optional
        Precision (in degree) used to simplify a shapefile before sending it to SpatialAverager().
        The simpler the polygons, the faster the averaging, but it will lose some precision.
    to_domain : str, optional
        The domain to assign to the output.
        If None, the domain of the inputs is preserved.
    to_level : str, optional
        The processing level to assign to the output.
        If None, the processing level of the inputs is preserved.

    Returns
    -------
    xr.Dataset
        Returns a Dataset with the spatial dimensions averaged.

    Notes
    -----
    'region' required fields:
        name: str
            Region name used to overwrite domain in the catalog.
        method: str
            ['gridpoint', 'bbox', shape', 'sel']
        tile_buffer: float, optional
            Multiplier to apply to the model resolution. Only used if spatial_subset==True.
        kwargs
            Arguments specific to the method used.

    See Also
    --------
    xarray.Dataset.mean, xarray.Dataset.interp, xesmf.SpatialAverager
    """
    kwargs = kwargs or {}

    if region == "global":
        region = {
            "name": "global",
            "method": "bbox",
            "lat_bnds": [-90 + 1e-5, 90 - 1e-5],
        }
        # `spatial_subset` won't wrap coords on the bbox, we need to fit the system used on ds.
        if ds.cf["longitude"].min() >= 0:
            region["lon_bnds"] = [0, 360]
        else:
            region["lon_bnds"] = [-180, 180]

    if (
        (region is not None)
        and (spatial_subset is None)
        and (method in ["mean", "cos-lat"])
    ):
        logger.info("Automatically turning spatial_subset to True based on inputs.")
        spatial_subset = True

    # If requested, call xscen.spatial.subset prior to averaging
    if spatial_subset:
        ds = subset(ds, **region)

    if method == "cos-lat":
        if "latitude" not in ds.cf.coordinates:
            raise ValueError(
                "Could not determine the latitude name using CF conventions. "
                "Use kwargs = {lat: str} to specify the coordinate name."
            )

        if "units" not in ds.cf["latitude"].attrs:
            msg = f"{ds.attrs.get('cat:id', '')}: Latitude does not appear to have units. Make sure that the computation is right."
            logger.warning(msg)
        elif ds.cf["latitude"].attrs["units"] != "degrees_north":
            msg = (
                f"{ds.attrs.get('cat:id', '')}: Latitude units is '{ds.cf['latitude'].attrs['units']}', expected 'degrees_north'. "
                "Make sure that the computation is right."
            )
            logger.warning(msg)

        if ((ds.cf["longitude"].min() < -160) & (ds.cf["longitude"].max() > 160)) or (
            (ds.cf["longitude"].min() < 20) & (ds.cf["longitude"].max() > 340)
        ):
            logger.warning(
                "The region appears to be crossing the -180/180° meridian. Bounds computation is currently bugged in cf_xarray. "
                "Make sure that the computation is right."
            )

        weights = np.cos(np.deg2rad(ds.cf["latitude"]))
        if ds.cf["longitude"].ndim == 1:
            dims = ds.cf["longitude"].dims + ds.cf["latitude"].dims
        else:
            if "longitude" not in ds.cf.bounds:
                ds = ds.cf.add_bounds(["longitude", "latitude"])
            # Weights the weights by the cell area (in °²)
            weights = weights * xr.DataArray(
                shapely.area(
                    shapely.polygons(shapely.linearrings(ds.lon_bounds, ds.lat_bounds))
                ),
                dims=ds.cf["longitude"].dims,
                coords=ds.cf["longitude"].coords,
            )
            dims = ds.cf["longitude"].dims
        ds_agg = ds.weighted(weights).mean(dims, keep_attrs=True)

        # Prepare the History field
        new_history = (
            f"[{datetime.datetime.now().strftime('%Y-%m-%d %H:%M:%S')}] "
            f"weighted mean(dim={[d for d in ds.cf.axes['X'] + ds.cf.axes['Y']]}) using a 'cos-lat' approximation of areacella (in deg2)"
        )

    # This calls .interp() to a pair of coordinates
    elif method == "interp_centroid":
        # Find the centroid
        if region is None:
            if ds.cf.axes["X"][0] not in kwargs:
                kwargs[ds.cf.axes["X"][0]] = ds[ds.cf.axes["X"][0]].mean().values
            if ds.cf.axes["Y"][0] not in kwargs:
                kwargs[ds.cf.axes["Y"][0]] = ds[ds.cf.axes["Y"][0]].mean().values
        else:
            if region["method"] == "gridpoint":
                if len(region["lon"]) != 1:
                    raise ValueError(
                        "Only a single location should be used with interp_centroid."
                    )
                centroid = {
                    "lon": region["lon"],
                    "lat": region["lat"],
                }

            elif region["method"] == "bbox":
                centroid = {
                    "lon": np.mean(region["lon_bnds"]),
                    "lat": np.mean(region["lat_bnds"]),
                }

            elif region["method"] == "shape":
                if not isinstance(region["shape"], gpd.GeoDataFrame):
                    s = gpd.read_file(region["shape"])
                else:
                    s = region["shape"]
                if len(s != 1):
                    raise ValueError(
                        "Only a single polygon should be used with interp_centroid."
                    )
                centroid = {"lon": s.centroid[0].x, "lat": s.centroid[0].y}
            else:
                raise ValueError("'method' not understood.")
            kwargs.update(centroid)

        ds_agg = ds.interp(**kwargs)

        new_history = (
            f"[{datetime.datetime.now().strftime('%Y-%m-%d %H:%M:%S')}] "
            f"xarray.interp(**{kwargs}) - xarray v{xr.__version__}"
        )

    # Uses xesmf.SpatialAverager
    elif method == "xesmf":
        if xe is None:
            raise ImportError(
                "Method xesmf requires xESMF to work, please install that package."
            )

        # If the region is a bounding box, call shapely and geopandas to transform it into an input compatible with xesmf
        if region["method"] == "bbox":
            polygon_geom = shapely.box(
                region["lon_bnds"][0],
                region["lat_bnds"][0],
                region["lon_bnds"][1],
                region["lat_bnds"][1],
            )
            polygon = gpd.GeoDataFrame(index=[0], geometry=[polygon_geom])

            # Prepare the History field
            new_history = (
                f"[{datetime.datetime.now().strftime('%Y-%m-%d %H:%M:%S')}] "
                f"xesmf.SpatialAverager over {region['lon_bnds']}{region['lat_bnds']} - xESMF v{xe.__version__}"
            )

        # If the region is a shapefile, open with geopandas
        elif region["method"] == "shape":
            if not isinstance(region["shape"], gpd.GeoDataFrame):
                polygon = gpd.read_file(region["shape"])
                name = Path(region["shape"]).name
            else:
                polygon = region["shape"]
                name = f"{len(polygon)} polygons"

            # Simplify the geometries to a given tolerance, if needed.
            # The simpler the polygons, the faster the averaging, but it will lose some precision.
            if simplify_tolerance is not None:
                polygon["geometry"] = polygon.simplify(
                    tolerance=simplify_tolerance, preserve_topology=True
                )

            # Prepare the History field
            new_history = (
                f"[{datetime.datetime.now().strftime('%Y-%m-%d %H:%M:%S')}] "
                f"xesmf.SpatialAverager over {name} - xESMF v{xe.__version__}"
            )

        else:
            raise ValueError("'method' should be one of [bbox, shape].")

        kwargs_copy = deepcopy(kwargs)
        call_kwargs = {"skipna": kwargs_copy.pop("skipna", False)}
        if "output_chunks" in kwargs:
            call_kwargs["output_chunks"] = kwargs_copy.pop("output_chunks")

        # Pre-emptive segmentization. Same threshold as xESMF, but there's not strong analysis behind this choice
        geoms = shapely.segmentize(polygon.geometry, 1)

        if (
            ds.cf["longitude"].ndim == 2
            and "longitude" not in ds.cf.bounds
            and "rotated_pole" in ds
        ):
            from .regrid import create_bounds_rotated_pole

            ds = ds.update(create_bounds_rotated_pole(ds))

        savg = xe.SpatialAverager(ds, geoms, **kwargs_copy)
        ds_agg = savg(ds, keep_attrs=True, **call_kwargs)
        extra_coords = {
            col: xr.DataArray(polygon[col], dims=("geom",))
            for col in polygon.columns
            if col != "geometry"
        }
        extra_coords["geom"] = xr.DataArray(polygon.index, dims=("geom",))
        ds_agg = ds_agg.assign_coords(**extra_coords)
        if len(polygon) == 1:
            ds_agg = ds_agg.squeeze("geom")

    else:
        raise ValueError(
            "Subsetting method should be ['cos-lat', 'interp_centroid', 'xesmf']"
        )

    # History
    history = (
        new_history + " \n " + ds_agg.attrs["history"]
        if "history" in ds_agg.attrs
        else new_history
    )
    ds_agg.attrs["history"] = history

    # Attrs
    if to_domain is not None:
        ds_agg.attrs["cat:domain"] = to_domain
    if to_level is not None:
        ds_agg.attrs["cat:processing_level"] = to_level

    return ds_agg


@parse_config
def produce_horizon(  # noqa: C901
    ds: xr.Dataset,
    *,
    indicators: (
        str
        | os.PathLike
        | Sequence[Indicator]
        | Sequence[tuple[str, Indicator]]
        | ModuleType
        | None
    ) = None,
    periods: list[str] | list[list[str]] | None = None,
    warminglevels: dict | None = None,
    op: str | dict = "mean",
    to_level: str | None = "horizons",
) -> xr.Dataset:
    """
    Compute indicators, then the climatological mean, and finally unstack dates in order
    to have a single dataset with all indicators of different frequencies.

    Once this is done, the function drops 'time' in favor of 'horizon'.
    This function computes the indicators and does an interannual mean.
    It stacks the season and month in different dimensions and adds a dimension `horizon` for the period or the warming level, if given.

    Parameters
    ----------
    ds : xr.Dataset
        Input dataset with a time dimension.
<<<<<<< HEAD
        If 'indicators' is None, the dataset should contain the precomputed indicators.
    indicators :  Union[str, os.PathLike, Sequence[Indicator], Sequence[Tuple[str, Indicator]], ModuleType], optional
=======
    indicators :  str | os.PathLike | Sequence[Indicator] | Sequence[Tuple[str, Indicator]] | ModuleType
>>>>>>> 399e7a40
        Indicators to compute. It will be passed to the `indicators` argument of `xs.compute_indicators`.
    periods : list of str or list of lists of str, optional
        Either [start, end] or list of [start_year, end_year] for the period(s) to be evaluated.
        If both periods and warminglevels are None, the full time series will be used.
    warminglevels : dict, optional
        Dictionary of arguments to pass to `py:func:xscen.subset_warming_level`.
        If 'wl' is a list, the function will be called for each value and produce multiple horizons.
        If both periods and warminglevels are None, the full time series will be used.
    op : str or dict
        Operation to perform over the time dimension. See `py:func:xscen.climatological_op` for details. Default is 'mean'.
    to_level : str, optional
        The processing level to assign to the output.
        If there is only one horizon, you can use "{wl}", "{period0}" and "{period1}" in the string to dynamically
        include that information in the processing level.

    Returns
    -------
    xr.Dataset
        Horizon dataset.
    """
    if "warminglevel" in ds and len(ds.warminglevel) != 1:
        raise ValueError(
            "Input dataset should only have `warminglevel` dimension of length 1. "
            "If you want to use produce_horizon for multiple warming levels, "
            "extract the full time series and use the `warminglevels` argument instead."
        )

    all_periods = []
    if periods is not None:
        all_periods.extend(standardize_periods(periods))
    if warminglevels is not None:
        if isinstance(warminglevels["wl"], int | float):
            all_periods.append(warminglevels)
        elif isinstance(warminglevels["wl"], list):
            template = deepcopy(warminglevels)
            for wl in warminglevels["wl"]:
                all_periods.append({**template, "wl": wl})
        else:
            raise ValueError(
                f"Could not understand the format of warminglevels['wl']: {warminglevels['wl']}"
            )
    if len(all_periods) == 0:
        all_periods = standardize_periods(
            [[int(ds.time.dt.year[0]), int(ds.time.dt.year[-1])]]
        )

    out = []
    for period in all_periods:
        if isinstance(period, list):
            if ds.time.dt.year[0] <= int(period[0]) and ds.time.dt.year[-1] >= int(
                period[1]
            ):
                ds_sub = ds.sel(time=slice(period[0], period[1]))
            else:
                warnings.warn(
                    f"The requested period {period} is not fully covered by the input dataset. "
                    "The requested period will be skipped."
                )
                ds_sub = None
        else:
            ds_sub = subset_warming_level(ds, **period)

        if ds_sub is not None:
            if indicators is not None:
                # compute indicators
                ind_dict = compute_indicators(
                    ds=(
                        ds_sub.squeeze(dim="warminglevel")
                        if "warminglevel" in ds_sub.dims
                        else ds_sub
                    ),
                    indicators=indicators,
                )
            else:
                ind_dict = {"skipped": ds_sub}

            # Compute the window-year mean
            ds_merge = xr.Dataset()
            for freq, ds_ind in ind_dict.items():
                if freq != "fx":
                    ds_mean = climatological_op(
                        ds_ind,
                        op=op,
                        rename_variables=False,
                        horizons_as_dim=True,
                    ).drop_vars("time")
                else:
                    ds_mean = ds_ind.expand_dims(
                        dim={
                            "horizon": [
                                f"{ds.time.dt.year[0].item()}-{ds.time.dt.year[-1].item()}"
                            ]
                        }
                    )
                    ds_mean["horizon"] = ds_mean["horizon"].astype(str)

                if "warminglevel" in ds_mean.coords:
                    wl = np.array([ds_mean["warminglevel"].item()])
                    wl_attrs = ds_mean["warminglevel"].attrs
                    if "warminglevel" in ds_mean.dims:
                        ds_mean = ds_mean.squeeze("warminglevel")
                    ds_mean = ds_mean.drop_vars("warminglevel")
                    ds_mean["horizon"] = wl
                    ds_mean["horizon"].attrs.update(wl_attrs)

                # put all indicators in one dataset
                for var in ds_mean.data_vars:
                    ds_merge[var] = ds_mean[var]
                ds_merge.attrs.update(ds_mean.attrs)

            out.append(ds_merge)

    # If automatic attributes are not the same for all indicators, warn the user.
    if len(out) > 0:
        for v in out[0].data_vars:
            if not all(
                [
                    all(
                        [
                            out[0][v].attrs.get(attr) == out[i][v].attrs.get(attr)
                            for i in range(1, len(out))
                        ]
                    )
                    for attr in ["long_name", "description"]
                ]
            ):
                warnings.warn(
                    f"The attributes for variable {v} are not the same for all horizons, "
                    "probably because the periods were not of the same length. "
                    "Attributes will be kept from the first horizon, but this might not be the most appropriate."
                )

        out = xr.concat(out, dim="horizon")

        out.attrs["cat:xrfreq"] = "fx"
        out.attrs["cat:frequency"] = "fx"
        if to_level:
            if len(all_periods) == 1:
                if (isinstance(all_periods[0], dict)) or (
                    "warminglevel" in ds.dims and warminglevels is None
                ):
                    to_level = to_level.format(
                        wl=(
                            ds_sub.warminglevel.values[0]
                            if isinstance(all_periods[0], dict)
                            else ds.warminglevel.values[0]
                        )
                    )
                else:
                    to_level = to_level.format(
                        period0=all_periods[0][0], period1=all_periods[0][1]
                    )
            out.attrs["cat:processing_level"] = to_level

        return out

    else:
        raise ValueError("No horizon could be computed. Check your inputs.")<|MERGE_RESOLUTION|>--- conflicted
+++ resolved
@@ -954,12 +954,8 @@
     ----------
     ds : xr.Dataset
         Input dataset with a time dimension.
-<<<<<<< HEAD
         If 'indicators' is None, the dataset should contain the precomputed indicators.
-    indicators :  Union[str, os.PathLike, Sequence[Indicator], Sequence[Tuple[str, Indicator]], ModuleType], optional
-=======
-    indicators :  str | os.PathLike | Sequence[Indicator] | Sequence[Tuple[str, Indicator]] | ModuleType
->>>>>>> 399e7a40
+    indicators :  str | os.PathLike | Sequence[Indicator] | Sequence[Tuple[str, Indicator]] | ModuleType, optional
         Indicators to compute. It will be passed to the `indicators` argument of `xs.compute_indicators`.
     periods : list of str or list of lists of str, optional
         Either [start, end] or list of [start_year, end_year] for the period(s) to be evaluated.
