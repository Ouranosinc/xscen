"""Catalog objects and related tools."""

import ast
import itertools
import json
import logging
import os
import re
import shutil as sh
from collections.abc import Mapping, Sequence
from copy import deepcopy
from functools import reduce
from operator import or_
from pathlib import Path
from typing import Any

import fsspec as fs
import intake_esm
import pandas as pd
import tlz
import xarray as xr
from intake_esm.cat import ESMCatalogModel

from .config import CONFIG, args_as_str, recursive_update
from .utils import (
    _xarray_defaults,
    date_parser,
    ensure_correct_time,
    ensure_new_xrfreq,
    standardize_periods,
)


logger = logging.getLogger(__name__)
# Monkey patch for attribute names in the output of to_dataset_dict
intake_esm.set_options(attrs_prefix="cat")


__all__ = [
    "COLUMNS",
    "ID_COLUMNS",
    "DataCatalog",
    "ProjectCatalog",
    "concat_data_catalogs",
    "generate_id",
    "subset_file_coverage",
    "unstack_id",
]


# As much as possible, these catalog columns and entries should align with:
# https://github.com/WCRP-CMIP/CMIP6_CVs and https://github.com/ES-DOC/pyessv-archive
# See docs/columns.rst for a description of each entry.
COLUMNS = [
    "id",
    "type",
    "processing_level",
    "bias_adjust_institution",
    "bias_adjust_project",
    "bias_adjust_reference",
    "mip_era",
    "activity",
    "driving_model",
    "driving_member",
    "institution",
    "source",
    "experiment",
    "member",
    "xrfreq",
    "frequency",
    "variable",
    "domain",
    "date_start",
    "date_end",
    "version",
    "format",
    "path",
]
"""Official column names."""

ID_COLUMNS = [
    "bias_adjust_project",
    "bias_adjust_reference",
    "mip_era",
    "activity",
    "driving_model",
    "driving_member",
    "institution",
    "source",
    "experiment",
    "member",
    "domain",
]
"""Default columns used to create a unique ID"""


esm_col_data = {
    "esmcat_version": "0.1.0",  # intake-esm JSON file structure version, as per: https://github.com/NCAR/esm-collection-spec
    "assets": {"column_name": "path", "format_column_name": "format"},
    "aggregation_control": {
        "variable_column_name": "variable",
        "groupby_attrs": ["id", "domain", "processing_level", "xrfreq"],
        "aggregations": [
            {
                "type": "join_existing",
                "attribute_name": "date_start",
                "options": {"dim": "time"},
            },
            {"type": "union", "attribute_name": "variable"},
        ],
    },
    "attributes": [],
}
"""Default ESM column data for the official catalogs."""


def _parse_list_of_strings(elem):
    """Parse an element of a csv in case it is a tuple of strings."""
    if elem.startswith("(") or elem.startswith("["):
        out = ast.literal_eval(elem)
        return tuple(out)
    return (elem,)


def _parse_dates(elem):
    """Parse an array of dates (strings) into a PeriodIndex of hourly frequency."""
    # Cast to normal datetime as this is much faster than to period for in-bounds dates
    # errors are coerced to NaT, we convert to a PeriodIndex and then to a (mutable) series
    time = pd.to_datetime(elem, errors="coerce").astype(pd.PeriodDtype("H")).to_series()
    nat = time.isnull()
    # Only where we have NaT (parser errors and empty fields), parse into a Period
    # This will raise DateParseError as expected if the string is not parsable.
    time[nat] = pd.PeriodIndex(elem[nat], freq="H")
    return pd.PeriodIndex(time)


csv_kwargs = {
    "dtype": {
        key: "category" if not key == "path" else "string[pyarrow]" for key in COLUMNS if key not in ["xrfreq", "variable", "date_start", "date_end"]
    },
    "converters": {
        "variable": _parse_list_of_strings,
        "xrfreq": ensure_new_xrfreq,
    },
}
"""Kwargs to pass to `pd.read_csv` when opening an official Ouranos catalog."""


class DataCatalog(intake_esm.esm_datastore):
    r"""
    A read-only intake_esm catalog adapted to xscen's syntax.

    This class expects the catalog to have the columns listed in :py:data:`xscen.catalog.COLUMNS`
    and it comes with default arguments for reading the CSV files (:py:data:`xscen.catalog.csv_kwargs`).
    For example, all string columns (except `path`) are cast to a categorical dtype and the
    datetime columns are parsed with a special function that allows dates outside the conventional
    `datetime64[ns]` bounds by storing the data using :py:class:`pandas.Period` objects.

    Parameters
    ----------
    \*args : str or os.PathLike or dict
        Path to a catalog JSON file. If a dict, it must have two keys: 'esmcat' and 'df'.
        'esmcat' must be a dict representation of the ESM catalog.
        'df' must be a Pandas DataFrame containing content that would otherwise be in the CSV file.
    check_valid : bool
        If True, will check that all files in the catalog exist on disk and remove those that don't.
    drop_duplicates : bool
        If True, will drop duplicates in the catalog based on the 'id' and 'path' columns.
    \**kwargs : dict
        Any other arguments are passed to intake_esm.esm_datastore.

    See Also
    --------
    intake_esm.core.esm_datastore
    """

    def __init__(self, *args, check_valid: bool = False, drop_duplicates: bool = False, **kwargs):
        kwargs["read_csv_kwargs"] = recursive_update(csv_kwargs.copy(), kwargs.get("read_csv_kwargs", {}))
        args = args_as_str(args)

        super().__init__(*args, **kwargs)

        # Cast date columns into datetime (with ms reso, that's why we do it here and not in the `read_csv_kwargs`)
        # Pandas >=2 supports [ms] resolution, but can't parse strings with this resolution, so we need to go through numpy
        for datecol in ["date_start", "date_end"]:
            if datecol in self.df.columns and self.df[datecol].dtype == "O":
                # Missing values in object columns are np.nan, which numpy can't convert to datetime64 (what's up with that numpy???)
                self.df[datecol] = self.df[datecol].dropna().astype("datetime64[ms]")

        if check_valid:
            self.check_valid()
        if drop_duplicates:
            self.drop_duplicates()

    @classmethod
    def from_df(
        cls,
        data: pd.DataFrame | os.PathLike | Sequence[os.PathLike],
        esmdata: os.PathLike | dict | None = None,
        *,
        read_csv_kwargs: Mapping[str, Any] | None = None,
        name: str = "virtual",
        **intake_kwargs,
    ):
        """
        Create a DataCatalog from one or more csv files.

        Parameters
        ----------
        data: DataFrame or path or sequence of paths
          A DataFrame or one or more paths to csv files.
        esmdata: path or dict, optional
          The "ESM collection data" as a path to a json file or a dict.
          If None (default), xscen's default :py:data:`esm_col_data` is used.
        read_csv_kwargs : dict, optional
          Extra kwargs to pass to `pd.read_csv`, in addition to the ones in :py:data:`csv_kwargs`.
        name: str
          If `metadata` doesn't contain it, a name to give to the catalog.

        See Also
        --------
        pandas.read_csv
        """
        if isinstance(data, pd.DataFrame):
            df = data
        else:
            if isinstance(data, os.PathLike):
                data = [data]

            read_csv_kwargs = recursive_update(csv_kwargs.copy(), read_csv_kwargs or {})

            df = pd.concat([pd.read_csv(pth, **read_csv_kwargs) for pth in data]).reset_index(drop=True)

        if isinstance(esmdata, os.PathLike):
            with Path(esmdata).open(encoding="utf-8") as f:
                esmdata = json.load(f)
        elif esmdata is None:
            esmdata = deepcopy(esm_col_data)
        if "id" not in esmdata:
            esmdata["id"] = name

        # Create the intake catalog
        return cls({"esmcat": esmdata, "df": df}, **intake_kwargs)

    def __dir__(self) -> list[str]:  # noqa: D105
        rv = ["iter_unique", "drop_duplicates", "check_valid"]
        return super().__dir__() + rv

    def _unique(self, columns) -> dict:
        def _find_unique(series):
            values = series.dropna()
            if series.name in self.esmcat.columns_with_iterables:
                values = tlz.concat(values)
            return list(tlz.unique(values))

        data = self.df[columns]
        if data.empty:
            return {col: [] for col in self.df.columns}
        else:
            return data.apply(_find_unique, result_type="reduce").to_dict()

    def unique(self, columns: str | Sequence[str] | None = None):
        """
        Return a series of unique values in the catalog.

        Parameters
        ----------
        columns : str or sequence of str, optional
          The columns to get unique values from. If None, all columns are used.
        """
        if self.df.size == 0:
            raise ValueError("Catalog is empty.")
        if isinstance(columns, str):
            cols = [columns]
        elif columns is None:
            cols = list(self.df.columns)
        else:
            cols = list(columns)
        uni = pd.Series(self._unique(cols))
        if isinstance(columns, str):
            return uni[columns]
        return uni

    def iter_unique(self, *columns):
        """
        Iterate over sub-catalogs for each group of unique values for all specified columns.

        This is a generator that yields a tuple of the unique values of the current
        group, in the same order as the arguments, and the sub-catalog.
        """
        for values in itertools.product(*self.unique(columns)):
            sim = self.search(**dict(zip(columns, values, strict=False)))
            if sim:  # So we never yield empty catalogs
                yield values, sim

    def search(self, **columns):
        """Modification of .search() to add the 'periods' keyword."""
        periods = columns.pop("periods", False)
        if len(columns) > 0:
            cat = super().search(**columns)
        else:
            cat = self.__class__({"esmcat": self.esmcat.dict(), "df": self.esmcat._df})
        if periods is not False:
            cat.esmcat._df = subset_file_coverage(cat.esmcat._df, periods=periods, coverage=0, duplicates_ok=True)
        return cat

    def drop_duplicates(self, columns: list[str] | None = None):
        """
        Drop duplicates in the catalog based on a subset of columns.

        Parameters
        ----------
        columns: list of str, optional
            The columns used to identify duplicates. If None, 'id' and 'path' are used.
        """
        # In case variables are being added in an existing Zarr, append them
        if columns is None:
            columns = ["id", "path"]

        if len(self.df) > 0:
            # By default, duplicated will mark the later entries as True
            duplicated = self.df.duplicated(subset="path")
            df_dupes = self.df[duplicated]
            for _, d in df_dupes.iterrows():
                if Path(d.path).suffix == ".zarr":
                    append_v = list()
                    [append_v.extend(v) for v in self.df[self.df["path"] == d["path"]]["variable"]]
                    # Since setting multiple entries to tuples is a pain, update only the duplicated and re-add it to df
                    # Other entries will be dropped by drop_duplicates
                    d["variable"] = tuple(set(append_v))
                    self.esmcat._df = pd.concat([self.esmcat._df, pd.DataFrame(d).transpose()])

        # Drop duplicates
        self.esmcat.df.drop_duplicates(subset=columns, keep="last", ignore_index=True, inplace=True)

    def check_valid(self):
        """
        Verify that all files in the catalog exist on disk and remove those that don't.

        If a file is a Zarr, it will also check that all variables are present and remove those that aren't.
        """
        len_df = len(self.df)  # This line is required to avoid a D202 pydocstyle error

        # In case files were deleted manually, double-check that files do exist
        def check_existing(row):
            path = Path(row.path)
            exists = (path.is_dir() and path.suffix == ".zarr") or (path.is_file())
            if not exists:
                msg = f"File {path} was not found on disk, removing from catalog."
                logger.info(msg)
            return exists

        # In case variables were deleted manually in a Zarr, double-check that they still exist
        def check_variables(row):
            path = Path(row.path)
            if path.suffix == ".zarr":
                variables = [p.parts[-1] for p in path.iterdir()]
                exists = tuple(set([row.variable] if isinstance(row.variable, str) else row.variable).intersection(variables))
            else:
                exists = row.variable
            return exists

        if len_df > 0:
            self.esmcat._df = self.df[self.df.apply(check_existing, axis=1)].reset_index(drop=True)
            if len_df > 0:
                self.esmcat._df["variable"] = self.df.apply(check_variables, axis=1)

    def exists_in_cat(self, **columns) -> bool:
        """
        Check if there is an entry in the catalogue corresponding to the arguments given.

        Parameters
        ----------
        columns: Arguments that will be given to `catalog.search`

        Returns
        -------
        bool
            True if there is an entry in the catalogue corresponding to the arguments given.
        """
        exists = bool(len(self.search(**columns)))
        if exists:
            msg = f"An entry exists for: {columns}"
            logger.info(msg)
        return exists

    def to_dataset(
        self,
        concat_on: list[str] | str | None = None,
        create_ensemble_on: list[str] | str | None = None,
        ensemble_name: list[str] | None = None,
        calendar: str | None = "standard",
        **kwargs,
    ) -> xr.Dataset:
        """
        Open the catalog's entries into a single dataset.

        Same as :py:meth:`~intake_esm.core.esm_datastore.to_dask`, but with additional control over the aggregations.
        The dataset definition logic is left untouched by this method (by default: ["id", "domain", "processing_level", "xrfreq"]),
        except that newly aggregated columns are removed from the "id".
        This will override any "custom" id, ones not unstackable with :py:func:`~xscen.catalog.unstack_id`.

        Ensemble preprocessing logic is taken from :py:func:`xclim.ensembles.create_ensemble`.
        When `create_ensemble_on` is given, the function ensures all entries have the correct time coordinate according to `xrfreq`.

        Parameters
        ----------
        concat_on : list of str or str, optional
          A list of catalog columns over which to concat the datasets (in addition to 'time').
          Each will become a new dimension with the column values as coordinates.
          Xarray concatenation rules apply and can be acted upon through `xarray_combine_by_coords_kwargs`.
        create_ensemble_on : list of str or str, optional
          The given column values will be merged into a new id-like "realization" column, which will be concatenated over.
          The given columns are removed from the dataset id, to remove them from the groupby_attrs logic.
          Xarray concatenation rules apply and can be acted upon through `xarray_combine_by_coords_kwargs`.
        ensemble_name : list of strings, optional
          If `create_ensemble_on` is given, this can be a subset of those column names to use when constructing the realization coordinate.
          If None, this will be the same as `create_ensemble_on`.
          The resulting coordinate must be unique.
        calendar : str, optional
          If `create_ensemble_on` is given but not `preprocess`, all datasets are converted to this calendar before concatenation.
          Ignored otherwise (default). If None, no conversion is done. `align_on` is always "date".
          If `preprocess` is given, it must do the needed calendar handling.
        kwargs:
          Any other arguments are passed to :py:meth:`~intake_esm.core.esm_datastore.to_dataset_dict`.
          The `preprocess` argument must convert calendars as needed if `create_ensemble_on` is given.

        Returns
        -------
        :py:class:`~xarray.Dataset`

        See Also
        --------
        intake_esm.core.esm_datastore.to_dataset_dict
        intake_esm.core.esm_datastore.to_dask
        xclim.ensembles.create_ensemble
        """
        cat = deepcopy(self)
        # Put back what was removed by the copy...
        cat._requested_variables = self._requested_variables

        if isinstance(concat_on, str):
            concat_on = [concat_on]
        if isinstance(create_ensemble_on, str):
            create_ensemble_on = [create_ensemble_on]
        if ensemble_name is None:
            ensemble_name = create_ensemble_on
        elif not set(ensemble_name).issubset(create_ensemble_on):
            raise ValueError("`ensemble_name` must be a subset of `create_ensemble_on`.")
        rm_from_id = (concat_on or []) + (create_ensemble_on or []) + ["realization"]

        aggs = {agg.attribute_name for agg in cat.esmcat.aggregation_control.aggregations}
        if not set(cat.esmcat.aggregation_control.groupby_attrs).isdisjoint(rm_from_id):
            raise ValueError(f"Can't add aggregations for columns in the catalog's groupby_attrs ({cat.esmcat.aggregation_control.groupby_attrs})")
        if not aggs.isdisjoint(rm_from_id):
            raise ValueError(f"Can't add aggregations for columns were an aggregation already exists ({aggs})")

        if concat_on:
            cat.esmcat.aggregation_control.aggregations.extend(
                [intake_esm.cat.Aggregation(type=intake_esm.cat.AggregationType.join_new, attribute_name=col) for col in concat_on]
            )

        if create_ensemble_on:
            cat.df["realization"] = generate_id(cat.df, ensemble_name)
            cat.esmcat.aggregation_control.aggregations.append(
                intake_esm.cat.Aggregation(
                    type=intake_esm.cat.AggregationType.join_new,
                    attribute_name="realization",
                )
            )
            xrfreq = cat.df["xrfreq"].unique()[0]

            if kwargs.get("preprocess") is None:

                def preprocess(ds):
                    ds = ensure_correct_time(ds, xrfreq)
                    if calendar is not None:
                        ds = ds.convert_calendar(
                            calendar,
                            use_cftime=(calendar != "default"),
                            align_on="date",
                        )
                    return ds

                kwargs["preprocess"] = preprocess

        if len(rm_from_id) > 1:
            # Guess what the ID was and rebuild a new one, omitting the columns part of the aggregation
            unstacked = unstack_id(cat)
            cat.esmcat.df["id"] = cat.df.apply(
                lambda row: _build_id(row, [col for col in unstacked[row["id"]] if col not in rm_from_id]),
                axis=1,
            )

        if (N := len(cat.keys())) != 1:
            raise ValueError(f"Expected exactly one dataset, received {N} instead : {cat.keys()}")

        kwargs = _xarray_defaults(**kwargs)

        ds = cat.to_dask(**kwargs)
        return ds

    def copy_files(
        self,
        dest: str | os.PathLike,
        flat: bool = True,
        unzip: bool = False,
        zipzarr: bool = False,
        inplace: bool = False,
    ):
        """
        Copy each file of the catalog to another location, unzipping datasets along the way if requested.

        Parameters
        ----------
        cat: DataCatalog or ProjectCatalog
            A catalog to copy.
        dest: str, path
            The root directory of the destination.
        flat: bool
            If True (default), all dataset files are copied in the same directory.
            Renaming with an integer suffix ("{name}_01.{ext}") is done in case of duplicate file names.
            If False, :py:func:`xscen.catutils.build_path` (with default arguments) is used to generated the new path below the destination.
            Nothing is done in case of duplicates in that case.
        unzip: bool
            If True, any datasets with a `.zip` suffix are unzipped during the copy (or rather instead of a copy).
        zipzarr: bool
            If True, any datasets with a `.zarr` suffix are zipped during the copy (or rather instead of a copy).
        inplace : bool
            If True, the catalog is updated in place. If False (default), a copy is returned.

        Returns
        -------
        If inplace is False, this returns a catalog similar to self except with updated filenames. Some special attributes are not preserved,
        such as those added by :py:func:`xscen.extract.search_data_catalogs`. In this case, use `inplace=True`.
        """
        # Local imports to avoid circular imports
        from .catutils import build_path
        from .io import unzip_directory, zip_directory

        dest = Path(dest)
        data = self.esmcat._df.copy()
        if flat:
            new_paths = []
            for path in map(Path, data.path.values):
                if unzip and path.suffix == ".zip":
                    new = dest / path.with_suffix("").name
                elif zipzarr and path.suffix == ".zarr":
                    new = dest / path.with_suffix(".zarr.zip").name
                else:
                    new = dest / path.name
                if new in new_paths:
                    suffixes = "".join(new.suffixes)
                    name = new.name.removesuffix(suffixes)
                    i = 1
                    while new in new_paths:
                        new = dest / (name + f"_{i:02d}" + suffixes)
                        i += 1
                new_paths.append(new)
            data["new_path"] = new_paths
        else:
            data = build_path(data, root=dest).drop(columns=["new_path_type"])

        msg = f"Will copy {len(data)} files."
        logger.debug(msg)
        for _, row in data.iterrows():
            old = Path(row.path)
            new = Path(row.new_path)
            if unzip and old.suffix == ".zip":
                msg = f"Unzipping {old} to {new}."
                logger.info(msg)
                unzip_directory(old, new)
            elif zipzarr and old.suffix == ".zarr":
                msg = f"Zipping {old} to {new}."
                logger.info(msg)
                zip_directory(old, new)
            elif old.is_dir():
                msg = f"Copying directory tree {old} to {new}."
                logger.info(msg)
                sh.copytree(old, new)
            else:
                msg = f"Copying file {old} to {new}."
                logger.info(msg)
                sh.copy(old, new)
        if inplace:
            self.esmcat._df["path"] = data["new_path"]
            return
        data["path"] = data["new_path"]
        data = data.drop(columns=["new_path"])
        return self.__class__({"esmcat": self.esmcat.model_dump(), "df": data})


class ProjectCatalog(DataCatalog):
    """
    A DataCatalog with additional 'write' functionalities that can update and upload itself.

    See Also
    --------
    intake_esm.core.esm_datastore
    """

    @classmethod
    def create(
        cls,
        filename: os.PathLike | str,
        *,
        project: dict | None = None,
        overwrite: bool = False,
    ):
        r"""
        Create a new project catalog from some project metadata.

        Creates the json from default :py:data:`esm_col_data` and an empty csv file.

        Parameters
        ----------
        filename : os.PathLike or str
            A path to the json file (with or without suffix).
        project : dict, optional
            Metadata to create the catalog. If None, `CONFIG['project']` will be used.
            Valid fields are:

            - title : Name of the project, given as the catalog's "title".
            - id : slug-like version of the name, given as the catalog's id (should be url-proof)
              Defaults to a modified name.
            - version : Version of the project (and thus the catalog), string like "x.y.z".
            - description : Detailed description of the project, given to the catalog's "description".
            - Any other entry defined in :py:data:`esm_col_data`.

            At least one of `id` and `title` must be given, the rest is optional.
        overwrite : bool
            If True, will overwrite any existing JSON and CSV file.

        Returns
        -------
        ProjectCatalog
            An empty intake_esm catalog.
        """
        path = Path(filename)
        meta_path = path.with_suffix(".json")
        data_path = path.with_suffix(".csv")

        if (meta_path.is_file() or data_path.is_file()) and not overwrite:
            raise FileExistsError("Catalog file already exist (at least one of {meta_path} or {data_path}).")

        meta_path.parent.mkdir(parents=True, exist_ok=True)

        project = project or CONFIG.get("project") or {}

        if "id" not in project and "title" not in project:
            raise ValueError('At least one of "id" or "title" must be given in the metadata.')

        project["catalog_file"] = str(data_path)
        if "id" not in project:
            project["id"] = project.get("title", "").replace(" ", "")

        esmdata = recursive_update(esm_col_data.copy(), project)

        df = pd.DataFrame(columns=COLUMNS)

        cat = cls({"esmcat": esmdata, "df": df})  # TODO: Currently, this drops "version" because it is not a recognized attribute
        cat.serialize(
            path.stem,
            directory=path.parent,
            catalog_type="file",
            to_csv_kwargs={"compression": None},
        )

        # Change catalog_file to a relative path
        with Path(meta_path).open(encoding="utf-8") as f:
            meta = json.load(f)
            meta["catalog_file"] = data_path.name
        with Path(meta_path).open("w", encoding="utf-8") as f:
            json.dump(meta, f, indent=2)

        return cls(str(meta_path))

    def __init__(
        self,
        df: str | dict,
        *args,
        create: bool = False,
        overwrite: bool = False,
        project: dict | None = None,
        check_valid: bool = True,
        drop_duplicates: bool = True,
        **kwargs,
    ):
        r"""
        Open or create a project catalog.

        Parameters
        ----------
        df : str or dict
            If str, this must be a path or URL to a catalog JSON file.
            If dict, this must be a dict representation of an ESM catalog.  See the notes below.
        create : bool
            If True, and if 'df' is a string, this will create an empty ProjectCatalog if none already exists.
        overwrite : bool
            If this and 'create' are True, this will overwrite any existing JSON and CSV file with an empty catalog.
        project : dict, optional
            Metadata to create the catalog, if required.
        check_valid : bool
            If True (default), will check that all files in the catalog exist on disk and remove those that don't.
        drop_duplicates : bool
            If True (default), will drop duplicates in the catalog based on the 'id' and 'path' columns.
        \**kwargs : dict
            Any other arguments are passed to xscen.catalog.DataCatalog.


        Notes
        -----
        New ProjectCatalog must first be created empty, using 'df' as the path to the future JSON file, then populated using .update().
        The dictionary in 'df' must have two keys: ‘esmcat’ and ‘df’.
        The ‘esmcat’ key must be a dict representation of the ESM catalog. This should follow the template used by xscen.catalog.esm_col_data.
        The ‘df’ key must be a Pandas DataFrame containing content that would otherwise be in the CSV file.
        """
        if create:
            if isinstance(df, str | Path) and (not Path(df).is_file() or overwrite):
                self.create(df, project=project, overwrite=overwrite)
        super().__init__(
            df,
            *args,
            check_valid=check_valid,
            drop_duplicates=drop_duplicates,
            **kwargs,
        )
        self.check_valid_flag = check_valid
        self.drop_duplicates_flag = drop_duplicates
        self.meta_file = df if not isinstance(df, dict) else None

    # TODO: Implement a way to easily destroy part of the catalog to "reset" some steps
    def update(
        self,
        df: None | (DataCatalog | intake_esm.esm_datastore | pd.DataFrame | pd.Series | Sequence[pd.Series]) = None,
    ):
        """
        Update the catalog with new data and writes the new data to the csv file.

        Once the internal dataframe is updated with `df`, the csv on disk is parsed,
        updated with the internal dataframe, duplicates are dropped and everything is
        written back to the csv. This means that nothing is _removed_* from the csv when
        calling this method, and it is safe to use even with a subset of the catalog.

        Warnings
        --------
        If a file was deleted between the parsing of the catalog and this call,
        it will be removed from the csv if `check_valid` is called.

        Parameters
        ----------
        df : DataCatalog | intake_esm.esm_datastore | pd.DataFrame | pd.Series  | Sequence[pd.Series], optional
            Data to be added to the catalog. If None, nothing is added, but the catalog is still updated.
        """
        # Append the new DataFrame or Series
        if isinstance(df, DataCatalog) or isinstance(df, intake_esm.esm_datastore):
            self.esmcat._df = pd.concat([self.df, df.df])
        elif df is not None:
            if isinstance(df, pd.Series):
                df = pd.DataFrame(df).transpose()
            self.esmcat._df = pd.concat([self.df, df])
        if self.check_valid_flag:
            self.check_valid()
        if self.drop_duplicates_flag:
            self.drop_duplicates()

        # make sure year really has 4 digits
        if "date_start" in self.df:
            if os.name == "nt":
                y_format = "%Y"
            else:
                y_format = "%4Y"

            df_fix_date = self.df.copy()
            df_fix_date["date_start"] = pd.Series(
<<<<<<< HEAD
                [
                    (
                        x
                        if isinstance(x, str)
                        else (
                            ""
                            if pd.isnull(x)
                            else x.strftime(f"{y_format}-%m-%d %H:00")
                        )
                    )
                    for x in self.df.date_start
                ]
            )

            df_fix_date["date_end"] = pd.Series(
                [
                    (
                        x
                        if isinstance(x, str)
                        else (
                            ""
                            if pd.isnull(x)
                            else x.strftime(f"{y_format}-%m-%d %H:00")
                        )
                    )
                    for x in self.df.date_end
                ]
=======
                [(x if isinstance(x, str) else "" if pd.isnull(x) else x.strftime("%4Y-%m-%d %H:00")) for x in self.df.date_start]
            )

            df_fix_date["date_end"] = pd.Series(
                [(x if isinstance(x, str) else "" if pd.isnull(x) else x.strftime("%4Y-%m-%d %H:00")) for x in self.df.date_end]
>>>>>>> 2a24cbb3
            )

            df_str = df_fix_date
        else:
            df_str = self.df

        if self.meta_file is not None:
            with fs.open(self.esmcat.catalog_file, "wb") as csv_outfile:
                df_str.to_csv(csv_outfile, index=False, compression=None)
        else:
            read_csv_kwargs = deepcopy(self.read_csv_kwargs)
            del read_csv_kwargs["parse_dates"]
            del read_csv_kwargs["date_parser"]
            # Update the catalog file saved on disk
            disk_cat = DataCatalog(
                {
                    "esmcat": self.esmcat.dict(),
                    "df": pd.read_csv(self.esmcat.catalog_file, **read_csv_kwargs),
                }
            )
            disk_cat.esmcat._df = pd.concat([disk_cat.df, df_str])
            if self.check_valid_flag:
                disk_cat.check_valid()
            if self.drop_duplicates_flag:
                disk_cat.drop_duplicates()
            with fs.open(disk_cat.esmcat.catalog_file, "wb") as csv_outfile:
                disk_cat.df.to_csv(csv_outfile, index=False, compression=None)

    def update_from_ds(
        self,
        ds: xr.Dataset,
        path: os.PathLike | str,
        info_dict: dict | None = None,
        **info_kwargs,
    ):
        """
        Update the catalog with new data and writes the new data to the csv file.

        We get the new data from the attributes of `ds`, the dictionary `info_dict` and `path`.

        Once the internal dataframe is updated with the new data, the csv on disk is parsed,
        updated with the internal dataframe, duplicates are dropped and everything is
        written back to the csv. This means that nothing is _removed_* from the csv when
        calling this method, and it is safe to use even with a subset of the catalog.

        Warnings
        --------
        If a file was deleted between the parsing of the catalog and this call,
        it will be removed from the csv if `check_valid` is called.

        Parameters
        ----------
        ds : xarray.Dataset
            Dataset that we want to add to the catalog.
            The columns of the catalog will be filled from the global attributes starting with 'cat:' of the dataset.
        info_dict : dict, optional
            Extra information to fill in the catalog.
        path : os.PathLike or str
            Path to the file that contains the dataset. This will be added to the 'path' column of the catalog.
        """
        d = {}

        for col in self.df.columns:
            if f"cat:{col}" in ds.attrs:
                d[col] = ds.attrs[f"cat:{col}"]
        if info_dict:
            d.update(info_dict)
        if info_kwargs:
            d.update(info_kwargs)

        if "time" in ds.dims:
            d["date_start"] = str(ds.isel(time=0).time.dt.strftime("%4Y-%m-%d %H:%M:%S").values)
            d["date_end"] = str(ds.isel(time=-1).time.dt.strftime("%4Y-%m-%d %H:%M:%S").values)

        d["path"] = str(Path(path))

        # variable should be based on the Dataset
        d["variable"] = tuple(v for v in ds.data_vars if len(ds[v].dims) > 0)

        if "format" not in d:
            d["format"] = Path(d["path"]).suffix.split(".")[1]
            msg = f"File format not specified. Adding it as '{d['format']}' based on file name."
            logger.info(msg)

        self.update(pd.Series(d))

    def refresh(self):
        """Reread the catalog CSV saved on disk."""
        if self.meta_file is None:
            raise ValueError("Only full catalogs can be refreshed, but this instance is only a subset.")
        self.esmcat = ESMCatalogModel.load(self.meta_file, read_csv_kwargs=self.read_csv_kwargs)
        initlen = len(self.esmcat.df)
        if self.check_valid_flag:
            self.check_valid()
        if self.drop_duplicates_flag:
            self.drop_duplicates()
        if len(self.df) != initlen:
            self.update()

    def __repr__(self) -> str:  # noqa: D105
        return (
            f"<{self.esmcat.id or ''} project catalog with {len(self)} dataset(s) from "
            f"{len(self.df)} asset(s) ({'subset' if self.meta_file is None else 'full'})>"
        )


def concat_data_catalogs(*dcs):
    """
    Concatenate a multiple DataCatalogs.

    Output catalog is the union of all rows and all derived variables, with the "esmcat"
    of the first DataCatalog. Duplicate rows are dropped and the index is reset.
    """
    registry = {}
    catalogs = []
    requested_variables = []
    requested_variables_true = []
    dependent_variables = []
    requested_variable_freqs = []
    for dc in dcs:
        registry.update(dc.derivedcat._registry)
        catalogs.append(dc.df)
        requested_variables.extend(dc._requested_variables)
        requested_variables_true.extend(getattr(dc, "_requested_variables_true", []))
        dependent_variables.extend(getattr(dc, "_dependent_variables", []))
        requested_variable_freqs.extend(getattr(dc, "_requested_variable_freqs", []))
    df = pd.concat(catalogs, axis=0).drop_duplicates(ignore_index=True)
    dvr = intake_esm.DerivedVariableRegistry()
    dvr._registry.update(registry)
    newcat = DataCatalog({"esmcat": dcs[0].esmcat.model_dump(), "df": df}, registry=dvr)
    newcat._requested_variables = requested_variables
    if requested_variables_true:
        newcat._requested_variables_true = requested_variables_true
    if dependent_variables:
        newcat._dependent_variables = dependent_variables
    if requested_variable_freqs:
        newcat._requested_variable_freqs = requested_variable_freqs
    return newcat


def _build_id(element: pd.Series, columns: list[str]):
    """Build an ID from a catalog's row and a list of columns."""
    return "_".join(map(str, filter(pd.notna, element[columns].values)))


def generate_id(df: pd.DataFrame | xr.Dataset, id_columns: list | None = None) -> pd.Series:
    """
    Create an ID from column entries.

    Parameters
    ----------
    df: pd.DataFrame, xr.Dataset
      Data for which to create an ID.
    id_columns : list, optional
      List of column names on which to base the dataset definition. Empty columns will be skipped.
      If None (default), uses :py:data:`ID_COLUMNS`.

    Returns
    -------
    pd.Series
        A series of IDs, one per row of the input DataFrame.
    """
    if isinstance(df, xr.Dataset):
        df = pd.DataFrame.from_dict({key[4:]: [value] for key, value in df.attrs.items() if key.startswith("cat:")})

    id_columns = [x for x in (id_columns or ID_COLUMNS) if x in df.columns]

    return df.apply(_build_id, axis=1, args=(id_columns,))


def unstack_id(df: pd.DataFrame | ProjectCatalog | DataCatalog) -> dict:
    """
    Reverse-engineer an ID using catalog entries.

    Parameters
    ----------
    df : pd.DataFrame or ProjectCatalog or DataCatalog
        Either a Project/DataCatalog or a pandas DataFrame.

    Returns
    -------
    dict
        Dictionary with one entry per unique ID, which are themselves dictionaries of all the individual parts of the ID.
    """
    if isinstance(df, ProjectCatalog | DataCatalog):
        df = df.df

    out = {}
    for ids in pd.unique(df["id"]):
        subset = df[df["id"] == ids]

        # Only keep relevant columns
        subset = subset[[col for col in subset.columns if bool(re.search(f"((_)|(^)){subset[col].iloc[0]!s}((_)|($))", ids))]].drop("id", axis=1)

        # Make sure that all elements are the same, if there are multiple lines
        if not (subset.nunique() == 1).all():
            raise ValueError("Not all elements of the columns are the same for a given ID!")

        out[ids] = {attr: subset[attr].iloc[0] for attr in subset.columns}

    return out


def subset_file_coverage(
    df: pd.DataFrame,
    periods: list[str] | list[list[str]],
    *,
    coverage: float = 0.99,
    duplicates_ok: bool = False,
) -> pd.DataFrame:
    """
    Return a subset of files that overlap with the target periods.

    Parameters
    ----------
    df : pd.DataFrame
        List of files to be evaluated, with at least a date_start and date_end column,
        which are expected to be `datetime64` objects.
    periods : list of str or list of lists of str
        Either [start, end] or list of [start, end] for the periods to be evaluated.
        All periods must be covered, otherwise an empty subset is returned.
    coverage : float
        Percentage of hours that need to be covered in a given period for the dataset to be valid. Use 0 to ignore this checkup.
        The coverage calculation is only valid if there are no overlapping periods in `df` (ensure with `duplicates_ok=False`).
    duplicates_ok : bool
        If True, no checkup is done on possible duplicates.

    Returns
    -------
    pd.DataFrame
        Subset of files that overlap the targeted periods.
    """
    periods = standardize_periods(periods, out_dtype="datetime")

    # Create an Interval for each file
    intervals = pd.IntervalIndex.from_arrays(
        df["date_start"].astype("<M8[ms]"),
        df["date_end"].astype("<M8[ms]"),
        closed="both",
    )

    # Check for duplicated Intervals
    if duplicates_ok is False and intervals.is_overlapping:
        msg = f"{df['id'].iloc[0] + ': ' if 'id' in df.columns else ''}Time periods are overlapping."
        logging.warning(msg)
        return pd.DataFrame(columns=df.columns)

    # Create an array of True/False
    files_to_keep = []
    for period in periods:
        period_interval = pd.Interval(
            date_parser(period[0]),
            date_parser(period[1], end_of_period=True),
            closed="both",
        )
        files_in_range = intervals.overlaps(period_interval)

        if not files_in_range.any():
            msg = f"{df['id'].iloc[0] + ': ' if 'id' in df.columns else ''}Insufficient coverage (no files in range {period})."
            logging.warning(msg)
            return pd.DataFrame(columns=df.columns)

        # Very rough guess of the coverage relative to the requested period,
        # without having to open the files or checking day-by-day
        if coverage > 0:
            # Number of hours in the requested period
            period_length = period_interval.length
            # Sum of hours in all selected files, restricted by the requested period
            guessed_length = pd.IntervalIndex.from_arrays(
                intervals[files_in_range].map(lambda x: max(x.left, period_interval.left)).astype("<M8[ms]"),  # noqa: B023 # FIXME
                intervals[files_in_range].map(lambda x: min(x.right, period_interval.right)).astype("<M8[ms]"),  # noqa: B023 # FIXME
            ).length.sum()

            if guessed_length / period_length < coverage:
                msg = (
                    f"{df['id'].iloc[0] + ': ' if 'id' in df.columns else ''}Insufficient coverage (guessed at {guessed_length / period_length:.1%})."
                )
                logging.warning(msg)
                return pd.DataFrame(columns=df.columns)

        files_to_keep.append(files_in_range)

    return df[reduce(or_, files_to_keep)]<|MERGE_RESOLUTION|>--- conflicted
+++ resolved
@@ -773,41 +773,11 @@
 
             df_fix_date = self.df.copy()
             df_fix_date["date_start"] = pd.Series(
-<<<<<<< HEAD
-                [
-                    (
-                        x
-                        if isinstance(x, str)
-                        else (
-                            ""
-                            if pd.isnull(x)
-                            else x.strftime(f"{y_format}-%m-%d %H:00")
-                        )
-                    )
-                    for x in self.df.date_start
-                ]
+                [(x if isinstance(x, str) else "" if pd.isnull(x) else x.strftime(f"{y_format}-%m-%d %H:00")) for x in self.df.date_start]
             )
 
             df_fix_date["date_end"] = pd.Series(
-                [
-                    (
-                        x
-                        if isinstance(x, str)
-                        else (
-                            ""
-                            if pd.isnull(x)
-                            else x.strftime(f"{y_format}-%m-%d %H:00")
-                        )
-                    )
-                    for x in self.df.date_end
-                ]
-=======
-                [(x if isinstance(x, str) else "" if pd.isnull(x) else x.strftime("%4Y-%m-%d %H:00")) for x in self.df.date_start]
-            )
-
-            df_fix_date["date_end"] = pd.Series(
-                [(x if isinstance(x, str) else "" if pd.isnull(x) else x.strftime("%4Y-%m-%d %H:00")) for x in self.df.date_end]
->>>>>>> 2a24cbb3
+                [(x if isinstance(x, str) else "" if pd.isnull(x) else x.strftime(f"{y_format}-%m-%d %H:00")) for x in self.df.date_end]
             )
 
             df_str = df_fix_date
