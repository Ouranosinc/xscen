"""Catalog objects and related tools."""

import ast
import itertools
import json
import logging
import os
import re
import shutil as sh
from collections.abc import Mapping, Sequence
from copy import deepcopy
from functools import reduce
from operator import or_
from pathlib import Path
from typing import Any

import fsspec as fs
import intake_esm
import pandas as pd
import polars as pl
import tlz
import xarray as xr
from intake_esm.cat import ESMCatalogModel

from .config import CONFIG, args_as_str, recursive_update
from .utils import (
    _xarray_defaults,
    date_parser,
    ensure_correct_time,
    standardize_periods,
)


logger = logging.getLogger(__name__)
# Monkey patch for attribute names in the output of to_dataset_dict
intake_esm.set_options(attrs_prefix="cat")


__all__ = [
    "COLUMNS",
    "ID_COLUMNS",
    "DataCatalog",
    "ProjectCatalog",
    "concat_data_catalogs",
    "generate_id",
    "subset_file_coverage",
    "unstack_id",
]


# As much as possible, these catalog columns and entries should align with:
# https://github.com/WCRP-CMIP/CMIP6_CVs and https://github.com/ES-DOC/pyessv-archive
# See docs/columns.rst for a description of each entry.
COLUMNS = [
    "id",
    "type",
    "processing_level",
    "bias_adjust_institution",
    "bias_adjust_project",
    "bias_adjust_reference",
    "mip_era",
    "activity",
    "driving_model",
    "driving_member",
    "institution",
    "source",
    "experiment",
    "member",
    "xrfreq",
    "frequency",
    "variable",
    "domain",
    "date_start",
    "date_end",
    "version",
    "format",
    "path",
]
"""Official column names."""

ID_COLUMNS = [
    "bias_adjust_project",
    "bias_adjust_reference",
    "mip_era",
    "activity",
    "driving_model",
    "driving_member",
    "institution",
    "source",
    "experiment",
    "member",
    "domain",
]
"""Default columns used to create a unique ID"""


esm_col_data = {
    "esmcat_version": "0.1.0",  # intake-esm JSON file structure version, as per: https://github.com/intake/intake-esm/blob/main/docs/source/reference/esm-catalog-spec.md
    "assets": {"column_name": "path", "format_column_name": "format"},
    "aggregation_control": {
        "variable_column_name": "variable",
        "groupby_attrs": ["id", "domain", "processing_level", "xrfreq"],
        "aggregations": [
            {
                "type": "join_existing",
                "attribute_name": "date_start",
                "options": {"dim": "time"},
            },
            {"type": "union", "attribute_name": "variable"},
        ],
    },
    "attributes": [],
}
"""Default ESM column data for the official catalogs."""


csv_kwargs = {
<<<<<<< HEAD
    "schema_overrides": {
        "date_start": pl.Datetime(time_unit="ms"),
        "date_end": pl.Datetime(time_unit="ms"),
=======
    "dtype": {
        key: "category" if not key == "path" else "string[pyarrow]" for key in COLUMNS if key not in ["xrfreq", "variable", "date_start", "date_end"]
    },
    "converters": {
        "variable": _parse_list_of_strings,
        "xrfreq": ensure_new_xrfreq,
>>>>>>> 59cb559a
    },
    "try_parse_dates": True,
}
"""Kwargs to pass to `pl.scan_csv` when opening an official Ouranos catalog."""


class DataCatalog(intake_esm.esm_datastore):
    r"""
    A read-only intake_esm catalog adapted to xscen's syntax.

    This class expects the catalog to have the columns listed in :py:data:`xscen.catalog.COLUMNS`
    and it comes with default arguments for reading the CSV files (:py:data:`xscen.catalog.csv_kwargs`).
    For example, all string columns (except `path`) are cast to a categorical dtype and the
    datetime columns are parsed with a special function that allows dates outside the conventional
    `datetime64[ns]` bounds by storing the data using :py:class:`pandas.Period` objects.

    Parameters
    ----------
    \*args : str or os.PathLike or dict
        Path to a catalog JSON file. If a dict, it must have two keys: 'esmcat' and 'df'.
        'esmcat' must be a dict representation of the ESM catalog.
        'df' must be a Pandas DataFrame containing content that would otherwise be in the CSV file.
    check_valid : bool
        If True, will check that all files in the catalog exist on disk and remove those that don't.
    drop_duplicates : bool
        If True, will drop duplicates in the catalog based on the 'id' and 'path' columns.
    \**kwargs : dict
        Any other arguments are passed to intake_esm.esm_datastore.

    See Also
    --------
    intake_esm.core.esm_datastore
    """

<<<<<<< HEAD
    def __init__(
        self, *args, check_valid: bool = False, drop_duplicates: bool = False, **kwargs
    ):
        kwargs["read_kwargs"] = csv_kwargs | kwargs.get("read_kwargs", {})
=======
    def __init__(self, *args, check_valid: bool = False, drop_duplicates: bool = False, **kwargs):
        kwargs["read_csv_kwargs"] = recursive_update(csv_kwargs.copy(), kwargs.get("read_csv_kwargs", {}))
        args = args_as_str(args)
>>>>>>> 59cb559a

        super().__init__(*args, **kwargs)

        if check_valid:
            self.check_valid()
        if drop_duplicates:
            self.drop_duplicates()

    @classmethod
    def from_df(
        cls,
        data: pd.DataFrame | os.PathLike | Sequence[os.PathLike],
        esmdata: os.PathLike | dict | None = None,
        *,
        read_csv_kwargs: Mapping[str, Any] | None = None,
        name: str = "virtual",
        **intake_kwargs,
    ):
        """
        Create a DataCatalog from one or more csv files.

        Parameters
        ----------
        data: DataFrame or path or sequence of paths
          A DataFrame or one or more paths to csv files.
        esmdata: path or dict, optional
          The "ESM collection data" as a path to a json file or a dict.
          If None (default), xscen's default :py:data:`esm_col_data` is used.
        read_csv_kwargs : dict, optional
          Extra kwargs to pass to `pd.read_csv`, in addition to the ones in :py:data:`csv_kwargs`.
        name: str
          If `metadata` doesn't contain it, a name to give to the catalog.

        See Also
        --------
        pandas.read_csv
        """
        if isinstance(data, pd.DataFrame):
            df = data
        else:
            if isinstance(data, os.PathLike):
                data = [data]

            read_csv_kwargs = recursive_update(csv_kwargs.copy(), read_csv_kwargs or {})

            df = pd.concat([pd.read_csv(pth, **read_csv_kwargs) for pth in data]).reset_index(drop=True)

        if isinstance(esmdata, os.PathLike):
            with Path(esmdata).open(encoding="utf-8") as f:
                esmdata = json.load(f)
        elif esmdata is None:
            esmdata = deepcopy(esm_col_data)
        if "id" not in esmdata:
            esmdata["id"] = name

        # Create the intake catalog
        return cls({"esmcat": esmdata, "df": df}, **intake_kwargs)

    def __dir__(self) -> list[str]:  # noqa: D105
        rv = ["iter_unique", "drop_duplicates", "check_valid"]
        return super().__dir__() + rv

    def _unique(self, columns) -> dict:
        def _find_unique(series):
            values = series.dropna()
            if series.name in self.esmcat.columns_with_iterables:
                values = tlz.concat(values)
            return list(tlz.unique(values))

        data = self.df[columns]
        if data.empty:
            return {col: [] for col in self.df.columns}
        else:
            return data.apply(_find_unique, result_type="reduce").to_dict()

    def unique(self, columns: str | Sequence[str] | None = None):
        """
        Return a series of unique values in the catalog.

        Parameters
        ----------
        columns : str or sequence of str, optional
          The columns to get unique values from. If None, all columns are used.
        """
        if self.df.size == 0:
            raise ValueError("Catalog is empty.")
        if isinstance(columns, str):
            cols = [columns]
        elif columns is None:
            cols = list(self.df.columns)
        else:
            cols = list(columns)
        uni = pd.Series(self._unique(cols))
        if isinstance(columns, str):
            return uni[columns]
        return uni

    def iter_unique(self, *columns):
        """
        Iterate over sub-catalogs for each group of unique values for all specified columns.

        This is a generator that yields a tuple of the unique values of the current
        group, in the same order as the arguments, and the sub-catalog.
        """
        for values in itertools.product(*self.unique(columns)):
            sim = self.search(**dict(zip(columns, values, strict=False)))
            if sim:  # So we never yield empty catalogs
                yield values, sim

    def search(self, **columns):
        """Modification of .search() to add the 'periods' keyword."""
        periods = columns.pop("periods", False)
        if len(columns) > 0:
            cat = super().search(**columns)
        else:
            cat = self.__class__(
                {"esmcat": self.esmcat.model_dump(), "df": self.esmcat._df}
            )
        if periods is not False:
            cat.esmcat._df = subset_file_coverage(cat.esmcat._df, periods=periods, coverage=0, duplicates_ok=True)
        return cat

    def drop_duplicates(self, columns: list[str] | None = None):
        """
        Drop duplicates in the catalog based on a subset of columns.

        Parameters
        ----------
        columns: list of str, optional
            The columns used to identify duplicates. If None, 'id' and 'path' are used.
        """
        # In case variables are being added in an existing Zarr, append them
        if columns is None:
            columns = ["id", "path"]

        if len(self.df) > 0:
            # By default, duplicated will mark the later entries as True
            duplicated = self.df.duplicated(subset="path")
            df_dupes = self.df[duplicated]
            for _, d in df_dupes.iterrows():
                if Path(d.path).suffix == ".zarr":
                    append_v = list()
                    [append_v.extend(v) for v in self.df[self.df["path"] == d["path"]]["variable"]]
                    # Since setting multiple entries to tuples is a pain, update only the duplicated and re-add it to df
                    # Other entries will be dropped by drop_duplicates
                    d["variable"] = tuple(set(append_v))
                    self.esmcat._df = pd.concat([self.esmcat._df, pd.DataFrame(d).transpose()])

        # Drop duplicates
        self.esmcat.df.drop_duplicates(subset=columns, keep="last", ignore_index=True, inplace=True)

    def check_valid(self):
        """
        Verify that all files in the catalog exist on disk and remove those that don't.

        If a file is a Zarr, it will also check that all variables are present and remove those that aren't.
        """
        len_df = len(self.df)  # This line is required to avoid a D202 pydocstyle error

        # In case files were deleted manually, double-check that files do exist
        def check_existing(row):
            path = Path(row.path)
            exists = (path.is_dir() and path.suffix == ".zarr") or (path.is_file())
            if not exists:
                msg = f"File {path} was not found on disk, removing from catalog."
                logger.info(msg)
            return exists

        # In case variables were deleted manually in a Zarr, double-check that they still exist
        def check_variables(row):
            path = Path(row.path)
            if path.suffix == ".zarr":
                variables = [p.parts[-1] for p in path.iterdir()]
                exists = tuple(set([row.variable] if isinstance(row.variable, str) else row.variable).intersection(variables))
            else:
                exists = row.variable
            return exists

        if len_df > 0:
            self.esmcat._df = self.df[self.df.apply(check_existing, axis=1)].reset_index(drop=True)
            if len_df > 0:
                self.esmcat._df["variable"] = self.df.apply(check_variables, axis=1)

    def exists_in_cat(self, **columns) -> bool:
        """
        Check if there is an entry in the catalogue corresponding to the arguments given.

        Parameters
        ----------
        columns: Arguments that will be given to `catalog.search`

        Returns
        -------
        bool
            True if there is an entry in the catalogue corresponding to the arguments given.
        """
        exists = bool(len(self.search(**columns)))
        if exists:
            msg = f"An entry exists for: {columns}"
            logger.info(msg)
        return exists

    def to_dataset(
        self,
        concat_on: list[str] | str | None = None,
        create_ensemble_on: list[str] | str | None = None,
        ensemble_name: list[str] | None = None,
        calendar: str | None = "standard",
        **kwargs,
    ) -> xr.Dataset:
        """
        Open the catalog's entries into a single dataset.

        Same as :py:meth:`~intake_esm.core.esm_datastore.to_dask`, but with additional control over the aggregations.
        The dataset definition logic is left untouched by this method (by default: ["id", "domain", "processing_level", "xrfreq"]),
        except that newly aggregated columns are removed from the "id".
        This will override any "custom" id, ones not unstackable with :py:func:`~xscen.catalog.unstack_id`.

        Ensemble preprocessing logic is taken from :py:func:`xclim.ensembles.create_ensemble`.
        When `create_ensemble_on` is given, the function ensures all entries have the correct time coordinate according to `xrfreq`.

        Parameters
        ----------
        concat_on : list of str or str, optional
          A list of catalog columns over which to concat the datasets (in addition to 'time').
          Each will become a new dimension with the column values as coordinates.
          Xarray concatenation rules apply and can be acted upon through `xarray_combine_by_coords_kwargs`.
        create_ensemble_on : list of str or str, optional
          The given column values will be merged into a new id-like "realization" column, which will be concatenated over.
          The given columns are removed from the dataset id, to remove them from the groupby_attrs logic.
          Xarray concatenation rules apply and can be acted upon through `xarray_combine_by_coords_kwargs`.
        ensemble_name : list of strings, optional
          If `create_ensemble_on` is given, this can be a subset of those column names to use when constructing the realization coordinate.
          If None, this will be the same as `create_ensemble_on`.
          The resulting coordinate must be unique.
        calendar : str, optional
          If `create_ensemble_on` is given but not `preprocess`, all datasets are converted to this calendar before concatenation.
          Ignored otherwise (default). If None, no conversion is done. `align_on` is always "date".
          If `preprocess` is given, it must do the needed calendar handling.
        kwargs:
          Any other arguments are passed to :py:meth:`~intake_esm.core.esm_datastore.to_dataset_dict`.
          The `preprocess` argument must convert calendars as needed if `create_ensemble_on` is given.

        Returns
        -------
        :py:class:`~xarray.Dataset`

        See Also
        --------
        intake_esm.core.esm_datastore.to_dataset_dict
        intake_esm.core.esm_datastore.to_dask
        xclim.ensembles.create_ensemble
        """
        cat = deepcopy(self)
        # Put back what was removed by the copy...
        cat._requested_variables = self._requested_variables

        if isinstance(concat_on, str):
            concat_on = [concat_on]
        if isinstance(create_ensemble_on, str):
            create_ensemble_on = [create_ensemble_on]
        if ensemble_name is None:
            ensemble_name = create_ensemble_on
        elif not set(ensemble_name).issubset(create_ensemble_on):
            raise ValueError("`ensemble_name` must be a subset of `create_ensemble_on`.")
        rm_from_id = (concat_on or []) + (create_ensemble_on or []) + ["realization"]

        aggs = {agg.attribute_name for agg in cat.esmcat.aggregation_control.aggregations}
        if not set(cat.esmcat.aggregation_control.groupby_attrs).isdisjoint(rm_from_id):
            raise ValueError(f"Can't add aggregations for columns in the catalog's groupby_attrs ({cat.esmcat.aggregation_control.groupby_attrs})")
        if not aggs.isdisjoint(rm_from_id):
            raise ValueError(f"Can't add aggregations for columns were an aggregation already exists ({aggs})")

        if concat_on:
            cat.esmcat.aggregation_control.aggregations.extend(
                [intake_esm.cat.Aggregation(type=intake_esm.cat.AggregationType.join_new, attribute_name=col) for col in concat_on]
            )

        if create_ensemble_on:
            cat.df["realization"] = generate_id(cat.df, ensemble_name)
            cat.esmcat.aggregation_control.aggregations.append(
                intake_esm.cat.Aggregation(
                    type=intake_esm.cat.AggregationType.join_new,
                    attribute_name="realization",
                )
            )
            xrfreq = cat.df["xrfreq"].unique()[0]

            if kwargs.get("preprocess") is None:

                def preprocess(ds):
                    ds = ensure_correct_time(ds, xrfreq)
                    if calendar is not None:
                        ds = ds.convert_calendar(
                            calendar,
                            use_cftime=(calendar != "default"),
                            align_on="date",
                        )
                    return ds

                kwargs["preprocess"] = preprocess

        if len(rm_from_id) > 1:
            # Guess what the ID was and rebuild a new one, omitting the columns part of the aggregation
            unstacked = unstack_id(cat)
            cat.esmcat.df["id"] = cat.df.apply(
                lambda row: _build_id(row, [col for col in unstacked[row["id"]] if col not in rm_from_id]),
                axis=1,
            )

        if (N := len(cat.keys())) != 1:
            raise ValueError(f"Expected exactly one dataset, received {N} instead : {cat.keys()}")

        kwargs = _xarray_defaults(**kwargs)

        ds = cat.to_dask(**kwargs)
        return ds

    def copy_files(
        self,
        dest: str | os.PathLike,
        flat: bool = True,
        unzip: bool = False,
        zipzarr: bool = False,
        inplace: bool = False,
    ):
        """
        Copy each file of the catalog to another location, unzipping datasets along the way if requested.

        Parameters
        ----------
        cat: DataCatalog or ProjectCatalog
            A catalog to copy.
        dest: str, path
            The root directory of the destination.
        flat: bool
            If True (default), all dataset files are copied in the same directory.
            Renaming with an integer suffix ("{name}_01.{ext}") is done in case of duplicate file names.
            If False, :py:func:`xscen.catutils.build_path` (with default arguments) is used to generated the new path below the destination.
            Nothing is done in case of duplicates in that case.
        unzip: bool
            If True, any datasets with a `.zip` suffix are unzipped during the copy (or rather instead of a copy).
        zipzarr: bool
            If True, any datasets with a `.zarr` suffix are zipped during the copy (or rather instead of a copy).
        inplace : bool
            If True, the catalog is updated in place. If False (default), a copy is returned.

        Returns
        -------
        If inplace is False, this returns a catalog similar to self except with updated filenames. Some special attributes are not preserved,
        such as those added by :py:func:`xscen.extract.search_data_catalogs`. In this case, use `inplace=True`.
        """
        # Local imports to avoid circular imports
        from .catutils import build_path
        from .io import unzip_directory, zip_directory

        dest = Path(dest)
        data = self.esmcat._df.copy()
        if flat:
            new_paths = []
            for path in map(Path, data.path.values):
                if unzip and path.suffix == ".zip":
                    new = dest / path.with_suffix("").name
                elif zipzarr and path.suffix == ".zarr":
                    new = dest / path.with_suffix(".zarr.zip").name
                else:
                    new = dest / path.name
                if new in new_paths:
                    suffixes = "".join(new.suffixes)
                    name = new.name.removesuffix(suffixes)
                    i = 1
                    while new in new_paths:
                        new = dest / (name + f"_{i:02d}" + suffixes)
                        i += 1
                new_paths.append(new)
            data["new_path"] = list(map(str, new_paths))
        else:
            data = build_path(data, root=dest).drop(columns=["new_path_type"])

        msg = f"Will copy {len(data)} files."
        logger.debug(msg)
        for _, row in data.iterrows():
            old = Path(row.path)
            new = Path(row.new_path)
            if unzip and old.suffix == ".zip":
                msg = f"Unzipping {old} to {new}."
                logger.info(msg)
                unzip_directory(old, new)
            elif zipzarr and old.suffix == ".zarr":
                msg = f"Zipping {old} to {new}."
                logger.info(msg)
                zip_directory(old, new)
            elif old.is_dir():
                msg = f"Copying directory tree {old} to {new}."
                logger.info(msg)
                sh.copytree(old, new)
            else:
                msg = f"Copying file {old} to {new}."
                logger.info(msg)
                sh.copy(old, new)
        if inplace:
            self.esmcat._df["path"] = data["new_path"]
            return
        data["path"] = data["new_path"]
        data = data.drop(columns=["new_path"])
        return self.__class__({"esmcat": self.esmcat.model_dump(), "df": data})


class ProjectCatalog(DataCatalog):
    """
    A DataCatalog with additional 'write' functionalities that can update and upload itself.

    See Also
    --------
    intake_esm.core.esm_datastore
    """

    @classmethod
    def create(
        cls,
        filename: os.PathLike | str,
        *,
        project: dict | None = None,
        overwrite: bool = False,
    ):
        r"""
        Create a new project catalog from some project metadata.

        Creates the json from default :py:data:`esm_col_data` and an empty csv file.

        Parameters
        ----------
        filename : os.PathLike or str
            A path to the json file (with or without suffix).
        project : dict, optional
            Metadata to create the catalog. If None, `CONFIG['project']` will be used.
            Valid fields are:

            - title : Name of the project, given as the catalog's "title".
            - id : slug-like version of the name, given as the catalog's id (should be url-proof)
              Defaults to a modified name.
            - version : Version of the project (and thus the catalog), string like "x.y.z".
            - description : Detailed description of the project, given to the catalog's "description".
            - Any other entry defined in :py:data:`esm_col_data`.

            At least one of `id` and `title` must be given, the rest is optional.
        overwrite : bool
            If True, will overwrite any existing JSON and CSV file.

        Returns
        -------
        ProjectCatalog
            An empty intake_esm catalog.
        """
        path = Path(filename)
        meta_path = path.with_suffix(".json")
        data_path = path.with_suffix(".csv")

        if (meta_path.is_file() or data_path.is_file()) and not overwrite:
            raise FileExistsError("Catalog file already exist (at least one of {meta_path} or {data_path}).")

        meta_path.parent.mkdir(parents=True, exist_ok=True)

        project = project or CONFIG.get("project") or {}

        if "id" not in project and "title" not in project:
            raise ValueError('At least one of "id" or "title" must be given in the metadata.')

        project["catalog_file"] = str(data_path)
        if "id" not in project:
            project["id"] = project.get("title", "").replace(" ", "")

        esmdata = recursive_update(esm_col_data.copy(), project)

        df = pd.DataFrame(columns=COLUMNS)

        cat = cls({"esmcat": esmdata, "df": df})  # TODO: Currently, this drops "version" because it is not a recognized attribute
        cat.serialize(
            path.stem,
            directory=path.parent,
            catalog_type="file",
            to_csv_kwargs={"compression": None},
        )

        # Change catalog_file to a relative path
        with Path(meta_path).open(encoding="utf-8") as f:
            meta = json.load(f)
            meta["catalog_file"] = data_path.name
        with Path(meta_path).open("w", encoding="utf-8") as f:
            json.dump(meta, f, indent=2)

        return cls(str(meta_path))

    def __init__(
        self,
        df: str | dict,
        *args,
        create: bool = False,
        overwrite: bool = False,
        project: dict | None = None,
        check_valid: bool = True,
        drop_duplicates: bool = True,
        **kwargs,
    ):
        r"""
        Open or create a project catalog.

        Parameters
        ----------
        df : str or dict
            If str, this must be a path or URL to a catalog JSON file.
            If dict, this must be a dict representation of an ESM catalog.  See the notes below.
        create : bool
            If True, and if 'df' is a string, this will create an empty ProjectCatalog if none already exists.
        overwrite : bool
            If this and 'create' are True, this will overwrite any existing JSON and CSV file with an empty catalog.
        project : dict, optional
            Metadata to create the catalog, if required.
        check_valid : bool
            If True (default), will check that all files in the catalog exist on disk and remove those that don't.
        drop_duplicates : bool
            If True (default), will drop duplicates in the catalog based on the 'id' and 'path' columns.
        \**kwargs : dict
            Any other arguments are passed to xscen.catalog.DataCatalog.


        Notes
        -----
        New ProjectCatalog must first be created empty, using 'df' as the path to the future JSON file, then populated using .update().
        The dictionary in 'df' must have two keys: ‘esmcat’ and ‘df’.
        The ‘esmcat’ key must be a dict representation of the ESM catalog. This should follow the template used by xscen.catalog.esm_col_data.
        The ‘df’ key must be a Pandas DataFrame containing content that would otherwise be in the CSV file.
        """
        if create:
            if isinstance(df, str | Path) and (not Path(df).is_file() or overwrite):
                self.create(df, project=project, overwrite=overwrite)
        super().__init__(
            df,
            *args,
            check_valid=check_valid,
            drop_duplicates=drop_duplicates,
            **kwargs,
        )
        self.check_valid_flag = check_valid
        self.drop_duplicates_flag = drop_duplicates
        self.meta_file = df if not isinstance(df, dict) else None

    # TODO: Implement a way to easily destroy part of the catalog to "reset" some steps
    def update(
        self,
        df: None | (DataCatalog | intake_esm.esm_datastore | pd.DataFrame | pd.Series | Sequence[pd.Series]) = None,
    ):
        """
        Update the catalog with new data and writes the new data to the csv file.

        Once the internal dataframe is updated with `df`, the csv on disk is parsed,
        updated with the internal dataframe, duplicates are dropped and everything is
        written back to the csv. This means that nothing is _removed_* from the csv when
        calling this method, and it is safe to use even with a subset of the catalog.

        Warnings
        --------
        If a file was deleted between the parsing of the catalog and this call,
        it will be removed from the csv if `check_valid` is called.

        Parameters
        ----------
        df : DataCatalog | intake_esm.esm_datastore | pd.DataFrame | pd.Series  | Sequence[pd.Series], optional
            Data to be added to the catalog. If None, nothing is added, but the catalog is still updated.
        """
        # Append the new DataFrame or Series
        if isinstance(df, DataCatalog) or isinstance(df, intake_esm.esm_datastore):
            self.esmcat._df = pd.concat([self.df, df.df])
        elif df is not None:
            if isinstance(df, pd.Series):
                df = pd.DataFrame(df).transpose()
            self.esmcat._df = pd.concat([self.df, df])
        if self.check_valid_flag:
            self.check_valid()
        if self.drop_duplicates_flag:
            self.drop_duplicates()

        # make sure year really has 4 digits
        if "date_start" in self.df:
            df_fix_date = self.df.copy()
            df_fix_date["date_start"] = pd.Series(
                [(x if isinstance(x, str) else "" if pd.isnull(x) else x.strftime("%4Y-%m-%d %H:00")) for x in self.df.date_start]
            )

            df_fix_date["date_end"] = pd.Series(
                [(x if isinstance(x, str) else "" if pd.isnull(x) else x.strftime("%4Y-%m-%d %H:00")) for x in self.df.date_end]
            )

            df_str = df_fix_date
        else:
            df_str = self.df

        if self.meta_file is not None:
            with fs.open(self.esmcat.catalog_file, "wb") as csv_outfile:
                df_str.to_csv(csv_outfile, index=False, compression=None)
        else:
            read_csv_kwargs = deepcopy(self.read_csv_kwargs)
            del read_csv_kwargs["parse_dates"]
            del read_csv_kwargs["date_parser"]
            # Update the catalog file saved on disk
            disk_cat = DataCatalog(
                {
                    "esmcat": self.esmcat.dict(),
                    "df": pd.read_csv(self.esmcat.catalog_file, **read_csv_kwargs),
                }
            )
            disk_cat.esmcat._df = pd.concat([disk_cat.df, df_str])
            if self.check_valid_flag:
                disk_cat.check_valid()
            if self.drop_duplicates_flag:
                disk_cat.drop_duplicates()
            with fs.open(disk_cat.esmcat.catalog_file, "wb") as csv_outfile:
                disk_cat.df.to_csv(csv_outfile, index=False, compression=None)

    def update_from_ds(
        self,
        ds: xr.Dataset,
        path: os.PathLike | str,
        info_dict: dict | None = None,
        **info_kwargs,
    ):
        """
        Update the catalog with new data and writes the new data to the csv file.

        We get the new data from the attributes of `ds`, the dictionary `info_dict` and `path`.

        Once the internal dataframe is updated with the new data, the csv on disk is parsed,
        updated with the internal dataframe, duplicates are dropped and everything is
        written back to the csv. This means that nothing is _removed_* from the csv when
        calling this method, and it is safe to use even with a subset of the catalog.

        Warnings
        --------
        If a file was deleted between the parsing of the catalog and this call,
        it will be removed from the csv if `check_valid` is called.

        Parameters
        ----------
        ds : xarray.Dataset
            Dataset that we want to add to the catalog.
            The columns of the catalog will be filled from the global attributes starting with 'cat:' of the dataset.
        info_dict : dict, optional
            Extra information to fill in the catalog.
        path : os.PathLike or str
            Path to the file that contains the dataset. This will be added to the 'path' column of the catalog.
        """
        d = {}

        for col in self.df.columns:
            if f"cat:{col}" in ds.attrs:
                d[col] = ds.attrs[f"cat:{col}"]
        if info_dict:
            d.update(info_dict)
        if info_kwargs:
            d.update(info_kwargs)

        if "time" in ds.dims:
            d["date_start"] = str(ds.isel(time=0).time.dt.strftime("%4Y-%m-%d %H:%M:%S").values)
            d["date_end"] = str(ds.isel(time=-1).time.dt.strftime("%4Y-%m-%d %H:%M:%S").values)

        d["path"] = str(Path(path))

        # variable should be based on the Dataset
        d["variable"] = tuple(v for v in ds.data_vars if len(ds[v].dims) > 0)

        if "format" not in d:
            d["format"] = Path(d["path"]).suffix.split(".")[1]
            msg = f"File format not specified. Adding it as '{d['format']}' based on file name."
            logger.info(msg)

        self.update(pd.Series(d))

    def refresh(self):
        """Reread the catalog CSV saved on disk."""
        if self.meta_file is None:
            raise ValueError("Only full catalogs can be refreshed, but this instance is only a subset.")
        self.esmcat = ESMCatalogModel.load(self.meta_file, read_csv_kwargs=self.read_csv_kwargs)
        initlen = len(self.esmcat.df)
        if self.check_valid_flag:
            self.check_valid()
        if self.drop_duplicates_flag:
            self.drop_duplicates()
        if len(self.df) != initlen:
            self.update()

    def __repr__(self) -> str:  # noqa: D105
        return (
            f"<{self.esmcat.id or ''} project catalog with {len(self)} dataset(s) from "
            f"{len(self.df)} asset(s) ({'subset' if self.meta_file is None else 'full'})>"
        )


def concat_data_catalogs(*dcs):
    """
    Concatenate a multiple DataCatalogs.

    Output catalog is the union of all rows and all derived variables, with the "esmcat"
    of the first DataCatalog. Duplicate rows are dropped and the index is reset.
    """
    registry = {}
    catalogs = []
    requested_variables = []
    requested_variables_true = []
    dependent_variables = []
    requested_variable_freqs = []
    for dc in dcs:
        registry.update(dc.derivedcat._registry)
        catalogs.append(dc.df)
        requested_variables.extend(dc._requested_variables)
        requested_variables_true.extend(getattr(dc, "_requested_variables_true", []))
        dependent_variables.extend(getattr(dc, "_dependent_variables", []))
        requested_variable_freqs.extend(getattr(dc, "_requested_variable_freqs", []))
    df = pd.concat(catalogs, axis=0).drop_duplicates(ignore_index=True)
    dvr = intake_esm.DerivedVariableRegistry()
    dvr._registry.update(registry)
    newcat = DataCatalog({"esmcat": dcs[0].esmcat.model_dump(), "df": df}, registry=dvr)
    newcat._requested_variables = requested_variables
    if requested_variables_true:
        newcat._requested_variables_true = requested_variables_true
    if dependent_variables:
        newcat._dependent_variables = dependent_variables
    if requested_variable_freqs:
        newcat._requested_variable_freqs = requested_variable_freqs
    return newcat


def _build_id(element: pd.Series, columns: list[str]):
    """Build an ID from a catalog's row and a list of columns."""
    return "_".join(map(str, filter(pd.notna, element[columns].values)))


def generate_id(df: pd.DataFrame | xr.Dataset, id_columns: list | None = None) -> pd.Series:
    """
    Create an ID from column entries.

    Parameters
    ----------
    df: pd.DataFrame, xr.Dataset
      Data for which to create an ID.
    id_columns : list, optional
      List of column names on which to base the dataset definition. Empty columns will be skipped.
      If None (default), uses :py:data:`ID_COLUMNS`.

    Returns
    -------
    pd.Series
        A series of IDs, one per row of the input DataFrame.
    """
    if isinstance(df, xr.Dataset):
        df = pd.DataFrame.from_dict({key[4:]: [value] for key, value in df.attrs.items() if key.startswith("cat:")})

    id_columns = [x for x in (id_columns or ID_COLUMNS) if x in df.columns]

    return df.apply(_build_id, axis=1, args=(id_columns,))


def unstack_id(df: pd.DataFrame | ProjectCatalog | DataCatalog) -> dict:
    """
    Reverse-engineer an ID using catalog entries.

    Parameters
    ----------
    df : pd.DataFrame or ProjectCatalog or DataCatalog
        Either a Project/DataCatalog or a pandas DataFrame.

    Returns
    -------
    dict
        Dictionary with one entry per unique ID, which are themselves dictionaries of all the individual parts of the ID.
    """
    if isinstance(df, ProjectCatalog | DataCatalog):
        df = df.df

    out = {}
    for ids in pd.unique(df["id"]):
        subset = df[df["id"] == ids]

        # Only keep relevant columns
        subset = subset[[col for col in subset.columns if bool(re.search(f"((_)|(^)){subset[col].iloc[0]!s}((_)|($))", ids))]].drop("id", axis=1)

        # Make sure that all elements are the same, if there are multiple lines
        if not (subset.nunique() == 1).all():
            raise ValueError("Not all elements of the columns are the same for a given ID!")

        out[ids] = {attr: subset[attr].iloc[0] for attr in subset.columns}

    return out


def subset_file_coverage(
    df: pd.DataFrame,
    periods: list[str] | list[list[str]],
    *,
    coverage: float = 0.99,
    duplicates_ok: bool = False,
) -> pd.DataFrame:
    """
    Return a subset of files that overlap with the target periods.

    Parameters
    ----------
    df : pd.DataFrame
        List of files to be evaluated, with at least a date_start and date_end column,
        which are expected to be `datetime64` objects.
    periods : list of str or list of lists of str
        Either [start, end] or list of [start, end] for the periods to be evaluated.
        All periods must be covered, otherwise an empty subset is returned.
    coverage : float
        Percentage of hours that need to be covered in a given period for the dataset to be valid. Use 0 to ignore this checkup.
        The coverage calculation is only valid if there are no overlapping periods in `df` (ensure with `duplicates_ok=False`).
    duplicates_ok : bool
        If True, no checkup is done on possible duplicates.

    Returns
    -------
    pd.DataFrame
        Subset of files that overlap the targeted periods.
    """
    periods = standardize_periods(periods, out_dtype="datetime")

    # Create an Interval for each file
    intervals = pd.IntervalIndex.from_arrays(
        df["date_start"].astype("<M8[ms]"),
        df["date_end"].astype("<M8[ms]"),
        closed="both",
    )

    # Check for duplicated Intervals
    if duplicates_ok is False and intervals.is_overlapping:
        msg = f"{df['id'].iloc[0] + ': ' if 'id' in df.columns else ''}Time periods are overlapping."
        logging.warning(msg)
        return pd.DataFrame(columns=df.columns)

    # Create an array of True/False
    files_to_keep = []
    for period in periods:
        period_interval = pd.Interval(
            date_parser(period[0]),
            date_parser(period[1], end_of_period=True),
            closed="both",
        )
        files_in_range = intervals.overlaps(period_interval)

        if not files_in_range.any():
            msg = f"{df['id'].iloc[0] + ': ' if 'id' in df.columns else ''}Insufficient coverage (no files in range {period})."
            logging.warning(msg)
            return pd.DataFrame(columns=df.columns)

        # Very rough guess of the coverage relative to the requested period,
        # without having to open the files or checking day-by-day
        if coverage > 0:
            # Number of hours in the requested period
            period_length = period_interval.length
            # Sum of hours in all selected files, restricted by the requested period
            guessed_length = pd.IntervalIndex.from_arrays(
                intervals[files_in_range].map(lambda x: max(x.left, period_interval.left)).astype("<M8[ms]"),  # noqa: B023 # FIXME
                intervals[files_in_range].map(lambda x: min(x.right, period_interval.right)).astype("<M8[ms]"),  # noqa: B023 # FIXME
            ).length.sum()

            if guessed_length / period_length < coverage:
                msg = (
                    f"{df['id'].iloc[0] + ': ' if 'id' in df.columns else ''}Insufficient coverage (guessed at {guessed_length / period_length:.1%})."
                )
                logging.warning(msg)
                return pd.DataFrame(columns=df.columns)

        files_to_keep.append(files_in_range)

    return df[reduce(or_, files_to_keep)]<|MERGE_RESOLUTION|>--- conflicted
+++ resolved
@@ -1,6 +1,5 @@
 """Catalog objects and related tools."""
 
-import ast
 import itertools
 import json
 import logging
@@ -115,18 +114,9 @@
 
 
 csv_kwargs = {
-<<<<<<< HEAD
     "schema_overrides": {
         "date_start": pl.Datetime(time_unit="ms"),
         "date_end": pl.Datetime(time_unit="ms"),
-=======
-    "dtype": {
-        key: "category" if not key == "path" else "string[pyarrow]" for key in COLUMNS if key not in ["xrfreq", "variable", "date_start", "date_end"]
-    },
-    "converters": {
-        "variable": _parse_list_of_strings,
-        "xrfreq": ensure_new_xrfreq,
->>>>>>> 59cb559a
     },
     "try_parse_dates": True,
 }
@@ -161,16 +151,9 @@
     intake_esm.core.esm_datastore
     """
 
-<<<<<<< HEAD
-    def __init__(
-        self, *args, check_valid: bool = False, drop_duplicates: bool = False, **kwargs
-    ):
-        kwargs["read_kwargs"] = csv_kwargs | kwargs.get("read_kwargs", {})
-=======
     def __init__(self, *args, check_valid: bool = False, drop_duplicates: bool = False, **kwargs):
-        kwargs["read_csv_kwargs"] = recursive_update(csv_kwargs.copy(), kwargs.get("read_csv_kwargs", {}))
+        kwargs["read_kwargs"] = recursive_update(csv_kwargs.copy(), kwargs.get("read_kwargs", {}))
         args = args_as_str(args)
->>>>>>> 59cb559a
 
         super().__init__(*args, **kwargs)
 
@@ -286,9 +269,7 @@
         if len(columns) > 0:
             cat = super().search(**columns)
         else:
-            cat = self.__class__(
-                {"esmcat": self.esmcat.model_dump(), "df": self.esmcat._df}
-            )
+            cat = self.__class__({"esmcat": self.esmcat.model_dump(), "df": self.esmcat._df})
         if periods is not False:
             cat.esmcat._df = subset_file_coverage(cat.esmcat._df, periods=periods, coverage=0, duplicates_ok=True)
         return cat
