--- conflicted
+++ resolved
@@ -3,13 +3,13 @@
 commit = True
 tag = False
 parse = (?P<major>\d+)\.(?P<minor>\d+).(?P<patch>\d+)(\-(?P<release>[a-z]+))?
-serialize =
+serialize = 
 	{major}.{minor}.{patch}-{release}
 	{major}.{minor}.{patch}
 
 [bumpversion:part:release]
 optional_value = gamma
-values =
+values = 
 	beta
 	gamma
 
@@ -34,28 +34,19 @@
 
 [tool:pytest]
 collect_ignore = ['setup.py']
-addopts =
+addopts = 
 	--cov=xscen
 	--ignore-glob='*.ipynb_checkpoints'
 	--verbose
-<<<<<<< HEAD
-    --strict-markers
-filterwarnings =
-	ignore::UserWarning
-usefixtures = xdoctest_namespace
-markers =
-    requires_netcdf: marks tests that require netcdf files to run
-=======
 	--strict-markers
 filterwarnings = 
 	ignore::UserWarning
 usefixtures = xdoctest_namespace
 markers = 
 	requires_netcdf: marks tests that require netcdf files to run
->>>>>>> f305ca53
 
 [flake8]
-exclude =
+exclude = 
 	.git,
 	docs,
 	build,
@@ -63,7 +54,7 @@
 	docs/conf.py,
 max-line-length = 88
 max-complexity = 12
-ignore =
+ignore = 
 	C901
 	E203
 	E231
@@ -73,9 +64,9 @@
 	F403
 	W503
 	W504
-per-file-ignores =
+per-file-ignores = 
 	tests/*:E402
-rst-roles =
+rst-roles = 
 	mod,
 	py:attr,
 	py:attribute,
@@ -91,7 +82,7 @@
 
 [coverage:run]
 relative_files = True
-omit =
+omit = 
 	docs/notebooks
 	tests
 
