--- conflicted
+++ resolved
@@ -1,19 +1,15 @@
 [bumpversion]
-<<<<<<< HEAD
 current_version = 0.6.0
-=======
-current_version = 0.5.20-beta
->>>>>>> eeef3209
 commit = True
 tag = False
 parse = (?P<major>\d+)\.(?P<minor>\d+).(?P<patch>\d+)(\-(?P<release>[a-z]+))?
-serialize = 
+serialize =
 	{major}.{minor}.{patch}-{release}
 	{major}.{minor}.{patch}
 
 [bumpversion:part:release]
 optional_value = gamma
-values = 
+values =
 	beta
 	gamma
 
@@ -34,16 +30,16 @@
 
 [tool:pytest]
 collect_ignore = ['setup.py']
-addopts = 
+addopts =
 	--cov=xscen
 	--verbose
 	--ignore-glob='*.ipynb_checkpoints'
-filterwarnings = 
+filterwarnings =
 	ignore::UserWarning
 usefixtures = xdoctest_namespace
 
 [flake8]
-exclude = 
+exclude =
 	.git,
 	docs,
 	build,
@@ -51,7 +47,7 @@
 	docs/conf.py,
 max-line-length = 88
 max-complexity = 12
-ignore = 
+ignore =
 	C901
 	E203
 	E231
@@ -61,9 +57,9 @@
 	F403
 	W503
 	W504
-per-file-ignores = 
+per-file-ignores =
 	tests/*:E402
-rst-roles = 
+rst-roles =
 	mod,
 	py:attr,
 	py:attribute,
@@ -79,7 +75,7 @@
 
 [coverage:run]
 relative_files = True
-omit = 
+omit =
 	docs/notebooks
 	tests
 
