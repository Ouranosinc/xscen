import ast
import itertools
import json
import logging
import os
import re
import subprocess
import warnings
from copy import deepcopy
from datetime import datetime
from glob import glob
from pathlib import Path, PosixPath
from typing import Any, List, Mapping, Optional, Sequence, Tuple, Union

import cftime
import dask
import fsspec as fs
import intake_esm
import netCDF4
import pandas as pd
import xarray
import xarray as xr
import yaml
from dask.diagnostics import ProgressBar
from intake.source.utils import reverse_format
from intake_esm.cat import ESMCatalogModel

from .config import CONFIG, parse_config, recursive_update
from .io import get_engine
from .utils import CV

logger = logging.getLogger(__name__)
# Monkey patch for attribute names in the output of to_dataset_dict
intake_esm.set_options(attrs_prefix="cat")


__all__ = [
    "COLUMNS",
    "DataCatalog",
    "ID_COLUMNS",
    "ProjectCatalog",
    "concat_data_catalogs",
    "date_parser",
    "generate_id",
    "parse_directory",
    "parse_from_ds",
]


# As much as possible, these catalog columns and entries should align with: https://github.com/WCRP-CMIP/CMIP6_CVs and https://github.com/ES-DOC/pyessv-archive
# See docs/columns.rst for a description of each entry.
COLUMNS = [
    "id",
    "type",
    "processing_level",
    "bias_adjust_institution",
    "bias_adjust_project",
    "mip_era",
    "activity",
    "driving_institution",
    "driving_model",
    "institution",
    "source",
    "experiment",
    "member",
    "xrfreq",
    "frequency",
    "variable",
    "domain",
    "date_start",
    "date_end",
    "version",
    "format",
    "path",
]
"""Official column names."""

ID_COLUMNS = [
    "bias_adjust_project",
    "mip_era",
    "activity",
    "driving_model",
    "institution",
    "source",
    "experiment",
    "member",
    "domain",
]
"""Default columns used to create a unique ID"""


esm_col_data = {
    "esmcat_version": "0.1.0",  # intake-esm JSON file structure version, as per: https://github.com/NCAR/esm-collection-spec
    "assets": {"column_name": "path", "format_column_name": "format"},
    "aggregation_control": {
        "variable_column_name": "variable",
        "groupby_attrs": ["id", "domain", "processing_level", "xrfreq"],
        "aggregations": [
            {
                "type": "join_existing",
                "attribute_name": "date_start",
                "options": {"dim": "time"},
            },
            {"type": "union", "attribute_name": "variable"},
        ],
    },
    "attributes": [],
}
"""Default ESM column data for the official catalogs."""


def _parse_list_of_strings(elem):
    """Parse an element of a csv in case it is a list of strings."""
    if elem.startswith("(") or elem.startswith("["):
        out = ast.literal_eval(elem)
        return out
    return (elem,)


csv_kwargs = {
    "dtype": {
        key: "category" if not key == "path" else "string[pyarrow]"
        for key in COLUMNS
        if key not in ["variable", "date_start", "date_end"]
    },
    "converters": {
        "variable": _parse_list_of_strings,
    },
    "parse_dates": ["date_start", "date_end"],
    "date_parser": lambda s: pd.Period(s, "H"),
}
"""Kwargs to pass to `pd.read_csv` when opening an official Ouranos catalog."""


class DataCatalog(intake_esm.esm_datastore):
    """A read-only intake_esm catalog adapted to xscen's syntax."""

    def __init__(self, *args, check_valid=False, drop_duplicates=False, **kwargs):

        kwargs["read_csv_kwargs"] = recursive_update(
            csv_kwargs.copy(), kwargs.get("read_csv_kwargs", {})
        )
        super().__init__(*args, **kwargs)
        if check_valid:
            self.check_valid()
        if drop_duplicates:
            self.drop_duplicates()

    @classmethod
    def from_csv(
        cls,
        paths: Union[os.PathLike, Sequence[os.PathLike]],
        esmdata: Optional[Union[os.PathLike, dict]] = None,
        *,
        read_csv_kwargs: Mapping[str, Any] = None,
        name: str = "virtual",
        **intake_kwargs,
    ):
        """Create a DataCatalog from one or more csv files.

        Parameters
        ----------
        paths: paths or sequence of paths
          One or more paths to csv files.
        esmdata: path or dict, optional
          The "ESM collection data" as a path to a json file or a dict.
          If None (default), :py:data:`esm_col_data` is used.
        read_csv_kwargs : dict, optional
          Extra kwargs to pass to `pd.read_csv`, in addition to the ones in :py:data:`csv_kwargs`.
        name: str, optional
          If `metadata` doesn't contain it, a name to give to the catalog.
        """
        if isinstance(paths, os.PathLike):
            paths = [paths]

        if isinstance(esmdata, os.PathLike):
            with open(esmdata) as f:
                esmdata = json.load(f)
        elif esmdata is None:
            esmdata = deepcopy(esm_col_data)
        if "id" not in esmdata:
            esmdata["id"] = name

        read_csv_kwargs = recursive_update(csv_kwargs.copy(), read_csv_kwargs or {})

        df = pd.concat([pd.read_csv(p, **read_csv_kwargs) for p in paths]).reset_index(
            drop=True
        )

        # Create the intake catalog
        return cls({"esmcat": esmdata, "df": df}, **intake_kwargs)

    def __dir__(self) -> List[str]:
        rv = ["iter_unique", "drop_duplicates", "check_valid"]
        return super().__dir__() + rv

    def unique(self, columns: Union[str, list] = None):
        """
        Simpler way to get unique elements from a column in the catalog.
        """
        if self.df.size == 0:
            raise ValueError("Catalog is empty.")
        out = super().unique()
        if columns is not None:
            out = out[columns]
        return out

    def iter_unique(self, *columns):
        """Iterate over sub-catalogs for each group of unique values for all specified columns.

        This is a generator that yields a tuple of the unique values of the current
        group, in the same order as the arguments, and the sub-catalog.
        """
        for values in itertools.product(*map(self.unique, columns)):
            sim = self.search(**dict(zip(columns, values)))
            if sim:  # So we never yield empty catalogs
                yield values, sim

    def drop_duplicates(self, columns: Optional[List[str]] = None):
        # In case variables are being added in an existing Zarr, append them
        if columns is None:
            columns = ["id", "path"]

        if len(self.df) > 0:
            # By default, duplicated will mark the later entries as True
            duplicated = self.df.duplicated(subset="path")
            df_dupes = self.df[duplicated]
            for _, d in df_dupes.iterrows():
                if Path(d.path).suffix == ".zarr":
                    append_v = list()
                    [
                        append_v.extend(v)
                        for v in self.df[self.df["path"] == d["path"]]["variable"]
                    ]
                    # Since setting multiple entries to tuples is a pain, update only the duplicated and re-add it to df
                    # Other entries will be dropped by drop_duplicates
                    d["variable"] = tuple(set(append_v))
                    self.esmcat._df = pd.concat(
                        [self.esmcat._df, pd.DataFrame(d).transpose()]
                    )

        # Drop duplicates
        self.esmcat.df.drop_duplicates(
            subset=columns, keep="last", ignore_index=True, inplace=True
        )

    def check_valid(self):
        # In case files were deleted manually, double-check that files do exist
        def check_existing(row):
            path = Path(row.path)
            exists = (path.is_dir() and path.suffix == ".zarr") or (path.is_file())
            if not exists:
                logger.info(
                    f"File {path} was not found on disk, removing from catalog."
                )
            return exists

        # In case variables were deleted manually in a Zarr, double-check that they still exist
        def check_variables(row):
            path = Path(row.path)
            if path.suffix == ".zarr":
                variables = [p.parts[-1] for p in path.iterdir()]
                exists = tuple(
                    set(
                        [row.variable]
                        if isinstance(row.variable, str)
                        else row.variable
                    ).intersection(variables)
                )
            else:
                exists = row.variable
            return exists

        if len(self.df) > 0:
            self.esmcat._df = self.df[
                self.df.apply(check_existing, axis=1)
            ].reset_index(drop=True)
            self.esmcat._df["variable"] = self.df.apply(check_variables, axis=1)

    def exists_in_cat(self, **columns):
        """
        Check if there is an entry in the catalogue corresponding to the arguments given.

        Parameters
        ----------
        columns: Arguments that will be given to `catalog.search`

        Returns
        -------
        Boolean if an entry exist
        """
        exists = bool(len(self.search(**columns)))
        if exists:
            logger.info(f"An entry exists for: {columns}")
        return exists


class ProjectCatalog(DataCatalog):
    """A DataCatalog with additional 'write' functionalities that can update and upload itself."""

    @classmethod
    def create(
        cls,
        filename: Union[os.PathLike, str],
        *,
        project: Optional[dict] = None,
        overwrite=False,
    ):
        r"""Create a new project catalog from some project metadata.

        Creates the json from default :py:data:`esm_col_data` and an empty csv file.

        Parameters
        ----------
        filename : PathLike
          A path to the json file (with or without suffix).
        project : dict-like
          Metadata to create the catalog. If None, `CONFIG['project']` will be used.
          Valid fields are:

          - title : Name of the project, given as the catalog's "title".
          - id : slug-like version of the name, given as the catalog's id (should be url-proof)
                 Defaults to a modified name.
          - version : Version of the project (and thus the catalog), string like "x.y.z".
          - description : Detailed description of the project, given to the catalog's "description".
          - Any other entry defined in :py:data:`esm_col_data`.

          At least one of `id` and `title` must be given, the rest is optional.
        overwrite : bool
          If True, will overwrite any existing JSON and CSV file

        Returns
        -------
        ProjectCatalog
          An empty intake_esm catalog.
        """
        path = Path(filename)
        meta_path = path.with_suffix(".json")
        data_path = path.with_suffix(".csv")

        if (meta_path.is_file() or data_path.is_file()) and not overwrite:
            raise FileExistsError(
                "Catalog file already exist (at least one of {meta_path} or {data_path})."
            )

        meta_path.parent.mkdir(parents=True, exist_ok=True)

        project = project or CONFIG.get("project") or {}

        if "id" not in project and "title" not in project:
            raise ValueError(
                'At least one of "id" or "title" must be given in the metadata.'
            )

        project["catalog_file"] = str(data_path)
        if "id" not in project:
            project["id"] = project.get("title", "").replace(" ", "")

        esmdata = recursive_update(esm_col_data.copy(), project)

        df = pd.DataFrame(columns=COLUMNS)

        cat = cls(
            {"esmcat": esmdata, "df": df}
        )  # TODO: Currently, this drops "version" because it is not a recognized attribute
        cat.serialize(
            path.stem,
            directory=path.parent,
            catalog_type="file",
            to_csv_kwargs={"compression": None},
        )

        # Change catalog_file to a relative path
        with open(meta_path) as f:
            meta = json.load(f)
            meta["catalog_file"] = data_path.name
        with open(meta_path, "w") as f:
            json.dump(meta, f, indent=2)

        return cls(str(meta_path))

    def __init__(self, df, *args, **kwargs):
        super().__init__(df, *args, **kwargs)
        self.check_valid()
        self.drop_duplicates()
        self.meta_file = df if not isinstance(df, dict) else None

    # TODO: Implement a way to easily destroy part of the catalog to "reset" some steps
    def update(
        self,
        df: Optional[
            Union[
                "DataCatalog",
                intake_esm.esm_datastore,
                pd.DataFrame,
                pd.Series,
                Sequence[pd.Series],
            ]
        ] = None,
    ):
        """Updates the catalog with new data and writes the new data to the csv file.

        Once the internal dataframe is updated with `df`, the csv on disk is parsed,
        updated with the internal dataframe, duplicates are dropped and everything is
        written back to the csv. This means that nothing is _removed_* from the csv when
        calling this method, and it is safe to use even with a subset of the catalog.

        Warnings
        --------
        If a file was deleted between the parsing of the catalog and this call,
        it will be removed from the csv when `check_valid` is called.

        Parameters
        ----------
        df : Union[pd.DataFrame, pd.Series, DataCatalog]
          Data to be added to the catalog.
        """
        # Append the new DataFrame or Series
        if isinstance(df, DataCatalog) or isinstance(df, intake_esm.esm_datastore):
            self.esmcat._df = pd.concat([self.df, df.df])
        elif df is not None:
            if isinstance(df, pd.Series):
                df = pd.DataFrame(df).transpose()
            self.esmcat._df = pd.concat([self.df, df])

        self.check_valid()
        self.drop_duplicates()

        if self.meta_file is not None:
            with fs.open(self.esmcat.catalog_file, "wb") as csv_outfile:
                self.df.to_csv(csv_outfile, index=False, compression=None)
        else:
            # Update the catalog file saved on disk
            disk_cat = DataCatalog(
                {
                    "esmcat": self.esmcat.dict(),
                    "df": pd.read_csv(self.esmcat.catalog_file, **self.read_csv_kwargs),
                }
            )
            disk_cat.esmcat._df = pd.concat([disk_cat.df, self.df])
            disk_cat.check_valid()
            disk_cat.drop_duplicates()
            with fs.open(disk_cat.esmcat.catalog_file, "wb") as csv_outfile:
                disk_cat.df.to_csv(csv_outfile, index=False, compression=None)

    def update_from_ds(
        self,
        ds: xarray.Dataset,
        path: str,
        info_dict: Optional[dict] = None,
    ):
        """Updates the catalog with new data and writes the new data to the csv file.
        We get the new data from the attributes of `ds`, the dictionary `info_dict` and `path`.

        Once the internal dataframe is updated with the new data, the csv on disk is parsed,
        updated with the internal dataframe, duplicates are dropped and everything is
        written back to the csv. This means that nothing is _removed_* from the csv when
        calling this method, and it is safe to use even with a subset of the catalog.

        Warnings
        --------
        If a file was deleted between the parsing of the catalog and this call,
        it will be removed from the csv when `check_valid` is called.

        Parameters
        ----------
        ds : xarray.Dataset
          Dataset that we want to add to the catalog.
          The columns of the catalog will be filled from the global attributes starting with 'cat/' of the dataset.
        info_dict: dict
          Optional extra information to fill the catalog.
        path: str
          Path where ds is stored
        """
        d = {}

        for col in self.df.columns:
            if f"cat/{col}" in ds.attrs:
                d[col] = ds.attrs[f"cat/{col}"]
        if info_dict:
            d.update(info_dict)

        if "time" in ds:
            d["date_start"] = str(
                ds.isel(time=0).time.dt.strftime("%Y-%m-%d %H:%M:%S").values
            )
            d["date_end"] = str(
                ds.isel(time=-1).time.dt.strftime("%Y-%m-%d %H:%M:%S").values
            )

        d["path"] = path

        # variable should be based on the Dataset
        d["variable"] = tuple(v for v in ds.data_vars if len(ds[v].dims) > 0)

        if "format" not in d:
            d["format"] = Path(d["path"]).suffix.split(".")[1]
            logger.info(
                f"File format not specified. Adding it as '{d['format']}' based on file name."
            )

        self.update(pd.Series(d))

    def refresh(self):
        """
        Re-reads the catalog csv saved on disk.
        """
        if self.meta_file is None:
            raise ValueError(
                "Only full catalogs can be refreshed, but this instance is only a subset."
            )
        self.esmcat = ESMCatalogModel.load(
            self.meta_file, read_csv_kwargs=self.read_csv_kwargs
        )
        initlen = len(self.esmcat.df)
        self.check_valid()
        self.drop_duplicates()
        if len(self.df) != initlen:
            self.update()

    def __repr__(self) -> str:
        return (
            f'<{self.esmcat.id or ""} project catalog with {len(self)} dataset(s) from '
            f'{len(self.df)} asset(s) ({"subset" if self.meta_file is None else "full"})>'
        )


def concat_data_catalogs(*dcs):
    """Concatenate a multiple DataCatalogs.

    Output catalog is the union of all rows and all derived variables, with the the "esmcat"
    of the first DataCatalog. Duplicate rows are dropped and the index is reset.
    """
    registry = {}
    catalogs = []
    requested_variables = []
    requested_variables_true = []
    dependent_variables = []
    requested_variable_freqs = []
    for dc in dcs:
        registry.update(dc.derivedcat._registry)
        catalogs.append(dc.df)
        requested_variables.extend(dc._requested_variables)
        requested_variables_true.extend(dc._requested_variables_true)
        dependent_variables.extend(dc._dependent_variables)
        requested_variable_freqs.extend(dc._requested_variable_freqs)
    df = pd.concat(catalogs, axis=0).drop_duplicates(ignore_index=True)
    dvr = intake_esm.DerivedVariableRegistry()
    dvr._registry.update(registry)
    newcat = DataCatalog({"esmcat": dcs[0].esmcat.dict(), "df": df}, registry=dvr)
    newcat._requested_variables = requested_variables
    newcat._requested_variables_true = requested_variables_true
    newcat._dependent_variables = dependent_variables
    newcat._requested_variable_freqs = requested_variable_freqs
    return newcat


@parse_config
def _get_asset_list(root_paths, globpat="*.nc", parallel_depth=1):
    """List files fitting a given glob pattern from a list of paths.

    Search is done with GNU's `find` and parallized through `dask`.
    """
    if isinstance(root_paths, str):
        root_paths = [root_paths]

    # Support for wildcards in root_paths
    root_star = deepcopy(root_paths)
    for r in root_star:
        if "*" in r:
            new_roots = [
                x
                for x in glob(str(r))
                if Path(x).is_dir() and Path(x).suffix != ".zarr"
            ]
            root_paths.remove(r)
            root_paths.extend(new_roots)

    @dask.delayed
    def _file_dir_files(directory, pattern):
        try:
            if "/" in pattern:
                *foldparts, extension = pattern.split("/")
                foldpatt = "/".join(foldparts)
                folders = subprocess.run(
                    [
                        "find",
                        "-L",
                        directory.as_posix(),
                        "-type",
                        "d",
                        "-wholename",
                        foldpatt,
                    ],
                    capture_output=True,
                    encoding="utf-8",
                ).stdout.split()
                output = []
                for folder in folders:
                    output.extend(
                        subprocess.run(
                            ["find", "-L", folder, "-name", extension],
                            capture_output=True,
                            encoding="utf-8",
                        ).stdout.split()
                    )
            else:
                output = subprocess.run(
                    ["find", "-L", directory.as_posix(), "-name", pattern],
                    capture_output=True,
                    encoding="utf-8",
                ).stdout.split()
        except Exception:
            output = []
        return output

    filecoll = dict()
    for r in root_paths:
        root = Path(r)
        dirs = []
        for d in range(1, parallel_depth + 1):
            pattern = "*/" * d
            for x in root.glob(pattern):
                if x.is_dir() and x.suffix != ".zarr" and x.parent.suffix != ".zarr":
                    if x.parent in dirs:
                        dirs.remove(x.parent)
                    dirs.append(x)

        filelist = [_file_dir_files(directory, globpat) for directory in dirs]
        # watch progress
        with ProgressBar():
            filelist = dask.compute(*filelist)
        filecoll[root] = list(itertools.chain(*filelist))

        # add files in the first directory, unless the glob pattern includes
        # folder matching, in which case we don't want to risk recomputing the same parsing.
        if "/" not in globpat:
            filecoll[root].extend([str(x.name) for x in root.glob(f"{globpat}")])
        filecoll[root].sort()

    return filecoll


def _name_parser(
    path,
    root,
    patterns,
    read_from_file=None,
    attrs_map: Mapping[str, Any] = None,
    xr_open_kwargs: Mapping[str, Any] = None,
):
    """Extract metadata information from the file path.

    Parameters
    ----------
    path : str
      Full file path.
    patterns : list or str
      List of patterns to try in `reverse_format`
    read_from_file : list of string or dict, optional
      If not None, passed directly to :py:func:`parse_from_ds` as `names`.
    attrs_map: dict
      If `read_from_file` is not None, passed directly to :py:func:`parse_from_ds`.
    xr_open_kwargs: dict
      If required, arguments to send to xr.open_dataset() when opening the file to read the attributes.

    Returns
    -------
    dict
        The metadata fields parsed from the path using the first fitting pattern.
        If no pattern matched, {'path': None} is returned.
    """
    abs_path = Path(path)
    path = abs_path.relative_to(root)
    xr_open_kwargs = xr_open_kwargs or {}

    d = {}
    for pattern in patterns:
        if len(Path(pattern).parts) != len(path.parts):
            continue
        try:
            d = reverse_format(pattern, str(path))
            fields_with_illegal = {
                k: v
                for k, v in d.items()
                if ("_" in v and not k.startswith("*")) or "/" in v
            }
            if d and not fields_with_illegal:
                break
            else:
                d = {}
        except ValueError:
            continue
    if not d:
        logger.debug(f"No pattern matched with path {path}")
        return {"path": None}

    logger.debug(f"Parsed file path {path} and got {len(d)} fields.")

    # files with a single year/month
    if "date_end" not in d and "date_start" in d:
        d["date_end"] = d["date_start"]

    d["path"] = abs_path
    d["format"] = path.suffix[1:]

    if read_from_file:
        try:
            fromfile = parse_from_ds(
                abs_path, names=read_from_file, attrs_map=attrs_map, **xr_open_kwargs
            )
        except Exception as err:
            logger.error(f"Unable to parse file {path}, got : {err}")
        else:
            d.update(fromfile)
    # strip to clean off lost spaces and line jumps
    return {
        k: v.strip() if isinstance(v, str) else v
        for k, v in d.items()
        if not k.startswith("*") and not k.startswith("?")  # Wildcards
    }


@parse_config
def parse_directory(
    directories: list,
    globpattern: str,
    patterns: list,
    *,
    id_columns: list = None,
    read_from_file: Union[
        bool,
        Sequence[str],
        Tuple[Sequence[str], Sequence[str]],
        Sequence[Tuple[Sequence[str], Sequence[str]]],
    ] = False,
    homogenous_info: dict = None,
    cvs: Union[str, PosixPath, dict] = None,
    xr_open_kwargs: Mapping[str, Any] = None,
    parallel_depth: int = 1,
    only_official_columns: bool = True,
) -> pd.DataFrame:
    r"""Parse files in a directory and return them as a pd.DataFrame.

    Parameters
    ----------
    directories : list
        List of directories to parse. The parse is recursive and accepts wildcards (*).
    globpattern: str
        A glob pattern for file name matching, usually only a suffix like "*.nc".
        May include folder matching, in which case don't forget that the search is parallelized for
        subfolders up to the depth given by `parallel_depth`. Contrary to real posix glob patterns,
        this makes no difference between "**" and "*".
    patterns : list
        List of possible patterns to be used by intake.source.utils.reverse_filename() to decode the file names. See Notes below.
    id_columns : list
        List of column names on which to base the dataset definition. Empty columns will be skipped.
        If None (default), it uses :py:data:`ID_COLUMNS`.
    read_from_file : boolean or set of strings or tuple of 2 sets of strings.
        If True, if some fields were not parsed from their path, files are opened and
        missing fields are parsed from their metadata, if found.
        If a set of column names, only those fields are parsed from the file, if missing.
        If False (default), files are never opened.
        If a tuple of 2 lists of strings, only the first file of groups defined by the
        first list of columns is read and the second list of columns is parsed from the
        file and applied to the whole group.
        It can also be a list of those tuples.
    homogenous_info : dict, optional
        Using the {column_name: description} format, information to apply to all files.
    cvs: str or PosixPath or dict, optional
        Dictionary with mapping from parsed name to controlled names for each column.
        May have an additionnal "attributes" entry which maps from attribute names in the files to
        official column names. The attribute translation is done before the rest.
    xr_open_kwargs: dict
        If needed, arguments to send xr.open_dataset() when opening the file to read the attributes.
    parallel_depth: int
        The level at which to parallelize the file search. A value of 1 (default and minimum), means the subfolders
        of each directory are searched in parallel, a value of 2 would search the subfolders' subfolders in parallel, and so on.
    only_official_columns: bool
        If True (default), this ensure the final catalog only has the columns defined in :py:data:`COLUMNS`. Other fields in the patterns will raise an error.
        If False, the columns are those used in the patterns and the homogenous info. In that case, the column order is not determined.
        Path, format and id are always present in the output.

    Notes
    -----
    - Offical columns names are controlled and ordered by :py:data:`COLUMNS`:
        ["id", "type", "processing_level", "mip_era", "activity", "driving_institution", "driving_model", "institution",
         "source", "bias_adjust_institution", "bias_adjust_project","experiment", "member",
         "xrfreq", "frequency", "variable", "domain", "date_start", "date_end", "version"]
    - Not all column names have to be present, but "xrfreq" (obtainable through "frequency"), "variable",
        "date_start" and "processing_level" are necessary for a workable catalog.
    - 'patterns' should highlight the columns with braces.
        Wildcards (*, ?) can be used for irrelevant parts of a path.
        "*" will match everything, with the exception of "/".
        "?" behaves similarly to a wildcard, but will also exclude the "_" character.
        Note: In order to have human readable placeholders, all the words following a wildcard within a bracket will be ignored.
        Example: `"{?ignored project name}_{?}_{domain}_{?}_{variable}_{date_start}_{activity}_{experiment}_{processing_level}_{*gibberish}.nc"`

    Returns
    -------
    pd.DataFrame
        Parsed directory files
    """
    homogenous_info = homogenous_info or {}
<<<<<<< HEAD
    columns = (
        set(
            COLUMNS
            + list(
                itertools.chain.from_iterable(
                    [re.findall(r"\{(\w+)\}", p) for p in patterns]
                )
            )
        )
        - homogenous_info.keys()
    )
    first_file_only = (
        None  # The set of columns defining groups for which read the first file.
=======
    xr_open_kwargs = xr_open_kwargs or {}
    pattern_fields = set.union(
        *map(lambda p: set(re.findall(r"{([\w]*)}", p)), patterns)
>>>>>>> 79bc29b1
    )
    if only_official_columns:
        columns = set(COLUMNS) - homogenous_info.keys()
        unrecognized = pattern_fields - set(COLUMNS)
        if unrecognized:
            raise ValueError(
                f"Patterns include fields which are not recognized by xscen : {unrecognized}. "
                "If this is wanted, pass only_official_columns=False to remove the check."
            )
    else:
        # Get all columns defined in the patterns
        columns = pattern_fields.union({"path", "format"})

    read_file_groups = False  # Whether to read file per group or not.
    if not isinstance(read_from_file, bool) and not isinstance(read_from_file[0], str):
        # A tuple of 2 lists
        read_file_groups = True
        if isinstance(read_from_file[0][0], str):
            # only one grouping
            read_from_file = [read_from_file]
    elif read_from_file is True:
        # True but not a list of strings
        read_from_file = columns

    if cvs is not None:
        if not isinstance(cvs, dict):
            with open(cvs) as f:
                cvs = yaml.safe_load(f)
        attrs_map = cvs.pop("attributes", {})
    else:
        attrs_map = {}

    # Find files
    filecoll = _get_asset_list(
        directories, globpat=globpattern, parallel_depth=parallel_depth
    )
    logger.info(
        f"Found {sum(len(filelist) for filelist in filecoll.values())} files to parse."
    )

    # Parse the file names
    def _update_dict(entry):
        z = {k: entry.get(k) for k in columns}
        return z

    @dask.delayed
    def delayed_parser(*args, **kwargs):
        return _update_dict(_name_parser(*args, **kwargs))

    parsed = [
        delayed_parser(
            x,
            root,
            patterns,
            read_from_file=read_from_file if not read_file_groups else None,
            attrs_map=attrs_map,
            xr_open_kwargs=xr_open_kwargs,
        )
        for root, filelist in filecoll.items()
        for x in filelist
    ]
    if len(parsed) == 0:
        raise FileNotFoundError("No files found while parsing.")

    with ProgressBar():
        parsed = dask.compute(*parsed)
    # Path has become NaN when some paths didn't fit any passed pattern
    df = pd.DataFrame(parsed).dropna(axis=0, subset=["path"])

    # Parse attributes from one file per group
    def read_first_file(grp, cols):
        fromfile = parse_from_ds(grp.path.iloc[0], cols, attrs_map, **xr_open_kwargs)
        logger.info(f"Got {len(fromfile)} fields, applying to {len(grp)} entries.")
        out = grp.copy()
        for col, val in fromfile.items():
            for i in grp.index:  # If val is an iterable we can't use loc.
                out.at[i, col] = val
        return out

    if read_file_groups:
        for group_cols, parse_cols in read_from_file:
            df = (
                df.groupby(group_cols)
                .apply(read_first_file, cols=parse_cols)
                .reset_index(drop=True)
            )

    # Add homogeous info
    for key, val in homogenous_info.items():
        df[key] = val

    # Replace entries by definitions found in CV
    if cvs:
        # Read all CVs and replace values in catalog accordingly
        df = df.replace(cvs)

    # translate xrfreq into frequencies and vice-versa
    if {"xrfreq", "frequency"}.issubset(df.columns):
        df["xrfreq"].fillna(
            df["frequency"].apply(CV.frequency_to_xrfreq, default=pd.NA), inplace=True
        )
        df["frequency"].fillna(
            df["xrfreq"].apply(CV.xrfreq_to_frequency, default=pd.NA), inplace=True
        )

    # Parse dates
    if "date_start" in df.columns:
        df["date_start"] = df["date_start"].apply(date_parser)
    if "date_end" in df.columns:
        df["date_end"] = df["date_end"].apply(date_parser, end_of_period=True)

    # Checks
    if {"date_start", "date_end", "xrfreq", "frequency"}.issubset(df.columns):
        # All NaN dates correspond to a fx frequency.
        invalid = (
            df.date_start.isnull()
            & df.date_end.isnull()
            & (df.xrfreq != "fx")
            & (df.frequency != "fx")
        )
        n = invalid.sum()
        if n > 0:
            warnings.warn(
                f"{n} invalid entries where the start and end dates are Null but the frequency is not 'fx'."
            )
            logger.debug(f"Paths: {df.path[invalid].values}")
            df = df[~invalid]

    # todo
    # - Vocabulary check on xrfreq and other columns
    # - Format is understood

    # Create id from user specifications
    df["id"] = generate_id(df, id_columns)

    # ensure path is a string
    df["path"] = df.path.apply(str)

    # Sort columns and return
<<<<<<< HEAD
    return df.loc[
        :,
        COLUMNS
        + sorted(
            list(
                set(
                    itertools.chain.from_iterable(
                        [re.findall(r"\{(\w+)\}", p) for p in patterns]
                    )
                ).difference(COLUMNS)
            )
        ),
    ]
=======
    if only_official_columns:
        return df.loc[:, COLUMNS]
    return df
>>>>>>> 79bc29b1


def parse_from_ds(
    obj: Union[os.PathLike, xr.Dataset],
    names: Sequence[str],
    attrs_map: Optional[Mapping[str, str]] = None,
    **xrkwargs,
):
    """Parse a list of catalog fields from the file/dataset itself.

    If passed a path, this opens the file.

    Infers the variable from the variables.
    Infers xrfreq, frequency, date_start and date_end from the time coordinate if present.
    Infers other attributes from the coordinates or the global attributes. Attributes names
    can be translated using the `attrs_map` mapping (from file attribute name to name in `names`).

    If the obj is the path to a Zarr dataset and none of "frequency", "xrfreq", "date_start" or "date_end"
    are requested, :py:func:`parse_from_zarr` is used instead of opening the file.
    """
    get_time = bool(
        {"frequency", "xrfreq", "date_start", "date_end"}.intersection(names)
    )
    if not isinstance(obj, xr.Dataset):
        obj = Path(obj)

    if isinstance(obj, Path) and obj.suffixes[-1] == ".zarr" and not get_time:
        logger.info(f"Parsing attributes from Zarr {obj}.")
        ds_attrs, variables = _parse_from_zarr(obj, get_vars="variables" in names)
        time = None
    elif isinstance(obj, Path) and obj.suffixes[-1] == ".nc":
        logger.info(f"Parsing attributes with netCDF4 from {obj}.")
        ds_attrs, variables, time = _parse_from_nc(
            obj, get_vars="variables" in names, get_time=get_time
        )
    else:
        if isinstance(obj, Path):
            logger.info(f"Parsing attributes with xarray from {obj}.")
            obj = xr.open_dataset(obj, engine=get_engine(obj), **xrkwargs)
        ds_attrs = obj.attrs
        time = obj.indexes["time"] if "time" in obj else None
        variables = set(obj.data_vars.keys()).difference(
            [v for v in obj.data_vars if len(obj[v].dims) == 0]
        )

    rev_attrs_map = {v: k for k, v in (attrs_map or {}).items()}
    attrs = {}

    for name in names:
        if name == "variable":
            attrs["variable"] = tuple(variables)
        elif name in ("frequency", "xrfreq") and time is not None and time.size > 3:
            # round to the minute to catch floating point imprecision
            freq = xr.infer_freq(time.round("T"))
            if freq:
                if "xrfreq" in names:
                    attrs["xrfreq"] = freq
                if "frequency" in names:
                    attrs["frequency"] = CV.xrfreq_to_frequency(freq)
            else:
                warnings.warn(
                    f"Couldn't infer frequency of dataset {obj if not isinstance(obj, xr.Dataset) else ''}"
                )
        elif name in ("frequency", "xrfreq") and time is None:
            attrs[name] = "fx"
        elif name == "date_start" and time is not None:
            attrs["date_start"] = time[0]
        elif name == "date_end" and time is not None:
            attrs["date_end"] = time[-1]
        elif name in rev_attrs_map and rev_attrs_map[name] in ds_attrs:
            attrs[name] = ds_attrs[rev_attrs_map[name]].strip()
        elif name in ds_attrs:
            attrs[name] = ds_attrs[name].strip()

    logger.debug(f"Got fields {attrs.keys()} from file.")
    return attrs


def _parse_from_zarr(path: os.PathLike, get_vars=True):
    """Obtains the list of variables and the list of global attributes from a zarr dataset, reading the json files directly.

    Variables are those
    - where .zattrs/_ARRAY_DIMENSIONS is not empty
    - where .zattrs/_ARRAY_DIMENSIONS does not contain the variable name
    - who do not appear in any "coordinates" attribute.
    """
    path = Path(path)

    if (path / ".zattrs").is_file():
        with (path / ".zattrs").open() as f:
            ds_attrs = json.load(f)
    else:
        ds_attrs = {}

    variables = []
    if get_vars:
        coords = []
        for varpath in path.iterdir():
            if varpath.is_dir() and (varpath / ".zattrs").is_file():
                with (varpath / ".zattrs").open() as f:
                    var_attrs = json.load(f)
                if (
                    varpath.name in var_attrs["_ARRAY_DIMENSIONS"]
                    or len(var_attrs["_ARRAY_DIMENSIONS"]) == 0
                ):
                    coords.append(varpath.name)
                if "coordinates" in var_attrs:
                    coords.extend(
                        list(map(str.strip, var_attrs["coordinates"].split(" ")))
                    )
        variables = [
            varpath.name for varpath in path.iterdir() if varpath.name not in coords
        ]
    return ds_attrs, variables


def _parse_from_nc(path: os.PathLike, get_vars=True, get_time=True):
    """Obtains the list of variables, the time coordinate and the list of global attributes from a netCDF dataset, using netCDF4."""
    ds = netCDF4.Dataset(str(path))
    ds_attrs = {k: ds.getncattr(k) for k in ds.ncattrs()}

    variables = []
    if get_vars:
        coords = []
        for name, var in ds.variables.items():
            if "coordinates" in var.ncattrs():
                coords.extend(
                    list(map(str.strip, var.getncattr("coordinates").split(" ")))
                )
            if len(var.dimensions) == 0 or name in var.dimensions:
                coords.append(name)
        variables = [var for var in ds.variables.keys() if var not in coords]

    time = None
    if get_time and "time" in ds.variables:
        time = xr.CFTimeIndex(
            cftime.num2date(
                ds["time"][:], calendar=ds["time"].calendar, units=ds["time"].units
            ).data
        )
    ds.close()
    return ds_attrs, variables, time


def date_parser(
    date,
    *,
    end_of_period: bool = False,
    out_dtype: str = "period",
    strtime_format: str = "%Y-%m-%d",
    freq: str = "H",
) -> Union[str, pd.Period, pd.Timestamp]:
    """
    Returns a datetime from a string

    Parameters
    ----------
    date : str
      Date to be converted
    end_of_period : bool, optional
      If True, the date will be the end of month or year depending on what's most appropriate
    out_dtype: str, optional
      Choices are 'period', 'datetime' or 'str'
    strtime_format: str, optional
      If out_dtype=='str', this sets the strftime format
    freq : str
      If out_dtype=='period', this sets the frequency of the period.

    Returns
    -------
    pd.Period, pd.Timestamp, str
      Parsed date
    """

    # Formats, ordered depending on string length
    fmts = {
        4: ["%Y"],
        6: ["%Y%m"],
        7: ["%Y-%m"],
        8: ["%Y%m%d"],
        10: ["%Y%m%d%H", "%Y-%m-%d"],
        12: ["%Y%m%d%H%M"],
        19: ["%Y-%m-%dT%H:%M:%S"],
    }

    def _parse_date(date, fmts):
        for fmt in fmts:
            try:
                s = datetime.strptime(date, fmt)
            except ValueError:
                pass
            else:
                match = fmt
                break
        else:
            raise ValueError(f"Can't parse date {date} with formats {fmts}.")
        return s, match

    fmt = None
    if isinstance(date, str):
        try:
            date, fmt = _parse_date(date, fmts[len(date)])
        except (KeyError, ValueError):
            date = pd.NaT
    elif isinstance(date, cftime.datetime):
        for n in range(3):
            try:
                date = datetime.fromisoformat((date - pd.Timedelta(n)).isoformat())
            except ValueError:  # We are NOT catching OutOfBoundsDatetime.
                pass
            else:
                break
        else:
            raise ValueError(
                "Unable to parse cftime date {date}, even when moving back 2 days."
            )
    elif isinstance(date, pd.Timestamp):
        date = date.to_pydatetime()

    if not isinstance(date, pd.Period):
        date = pd.Period(date, freq=freq)

    if end_of_period and fmt:
        if "m" not in fmt:
            date = date.asfreq("A-DEC").asfreq(freq)
        elif "d" not in fmt:
            date = date.asfreq("M").asfreq(freq)
        # TODO: Implement subdaily ?

    if out_dtype == "str":
        return date.strftime(strtime_format)

    if out_dtype == "datetime":
        return date.to_timestamp()
    return date


def generate_id(df: pd.DataFrame, id_columns: Optional[list] = None):
    """Utility to create an ID from column entries.

    Parameters
    ----------
    df: pd.DataFrame
      Data for which to create an ID.
    id_columns : list
      List of column names on which to base the dataset definition. Empty columns will be skipped.
      If None (default), uses :py:data:`ID_COLUMNS`.
    """

    id_columns = [x for x in (id_columns or ID_COLUMNS) if x in df.columns]

    return df[id_columns].apply(
        lambda row: "_".join(map(str, filter(pd.notna, row.values))), axis=1
    )<|MERGE_RESOLUTION|>--- conflicted
+++ resolved
@@ -802,25 +802,9 @@
         Parsed directory files
     """
     homogenous_info = homogenous_info or {}
-<<<<<<< HEAD
-    columns = (
-        set(
-            COLUMNS
-            + list(
-                itertools.chain.from_iterable(
-                    [re.findall(r"\{(\w+)\}", p) for p in patterns]
-                )
-            )
-        )
-        - homogenous_info.keys()
-    )
-    first_file_only = (
-        None  # The set of columns defining groups for which read the first file.
-=======
     xr_open_kwargs = xr_open_kwargs or {}
     pattern_fields = set.union(
         *map(lambda p: set(re.findall(r"{([\w]*)}", p)), patterns)
->>>>>>> 79bc29b1
     )
     if only_official_columns:
         columns = set(COLUMNS) - homogenous_info.keys()
@@ -960,25 +944,9 @@
     df["path"] = df.path.apply(str)
 
     # Sort columns and return
-<<<<<<< HEAD
-    return df.loc[
-        :,
-        COLUMNS
-        + sorted(
-            list(
-                set(
-                    itertools.chain.from_iterable(
-                        [re.findall(r"\{(\w+)\}", p) for p in patterns]
-                    )
-                ).difference(COLUMNS)
-            )
-        ),
-    ]
-=======
     if only_official_columns:
         return df.loc[:, COLUMNS]
     return df
->>>>>>> 79bc29b1
 
 
 def parse_from_ds(
