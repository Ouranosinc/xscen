--- conflicted
+++ resolved
@@ -1,9 +1,7 @@
-<<<<<<< HEAD
 # noqa: D100
+"""Functions to aggregate data over time and space."""
+
 import calendar
-=======
-"""Functions to aggregate data over time and space."""
->>>>>>> f7650939
 import datetime
 import logging
 import os
