--- conflicted
+++ resolved
@@ -1,9 +1,6 @@
 """Functions to aggregate data over time and space."""
-<<<<<<< HEAD
-=======
 
 import calendar
->>>>>>> 5276bb33
 import datetime
 import logging
 import os
