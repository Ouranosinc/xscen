--- conflicted
+++ resolved
@@ -130,7 +130,7 @@
         ['max', 'mean', 'median', 'min', 'std', 'sum', 'var', 'linregress'].
         Operations beyond methods of xarray.core.rolling.DatasetRolling include:
 
-            - 'linregress' : Computes the linear regression over the periods or it's windows, using
+            - 'linregress' : Computes the linear regression over the periods or its windows, using
               scipy.stats.linregress employing years as regressors.
               Here the output has a new dimension 'linreg_param' with coordinates:
               ['slope', 'intercept', 'rvalue', 'pvalue', 'stderr', 'intercept_stderr'].
@@ -165,99 +165,9 @@
     Returns
     -------
     xr.Dataset
-<<<<<<< HEAD
         Returns a Dataset with resultf from the climatological operation.
 
     """
-=======
-        Returns a Dataset of the climatological mean, by calling climatological_op with option op=='mean'.
-
-    """
-    warnings.warn(
-        "xs.climatological_mean is deprecated and will be abandoned in a future release. "
-        "Use xs.climatological_op with option op=='mean' instead.",
-        category=FutureWarning,
-    )
-    return climatological_op(
-        ds,
-        op="mean",
-        window=window,
-        min_periods=min_periods,
-        stride=interval,
-        periods=periods,
-        rename_variables=False,
-        to_level=to_level,
-        periods_as_dim=False,
-    )
-
-
-@parse_config
-def climatological_op(
-    ds: xr.Dataset,
-    *,
-    op: Union[str, dict] = "mean",
-    window: int = None,
-    min_periods: Union[int, float] = None,
-    stride: int = 1,
-    periods: list = None,
-    rename_variables: bool = True,
-    to_level: str = "climatology",
-    periods_as_dim: bool = False,
-) -> xr.Dataset:
-    """Perform 'op' over the years in ds for given time periods, respecting the temporal resolution of ds.
-
-    Parameters
-    ----------
-    ds : xr.Dataset
-        Dataset to use for the computation.
-    op : str or dict
-        Operation to perform over time periods and windows.
-        Operation can be any method name of xarray.core.rolling.DatasetRolling or a dictionary.
-        If 'op' is a dictionary the key is the operation name and the value is a dict of kwargs
-        accepted by the operation. While other operations are technically possible,
-        the following are recommended and tested:
-        ['max', 'mean', 'median', 'min', 'std', 'sum', 'var', 'linregress'].
-        Operations beyond methods of xarray.core.rolling.DatasetRolling include:
-
-            - 'linregress' : Computes the linear regression over the periods or its windows, using
-              scipy.stats.linregress employing years as regressors.
-              Here the output has a new dimension 'linreg_param' with coordinates:
-              ['slope', 'intercept', 'rvalue', 'pvalue', 'stderr', 'intercept_stderr'].
-
-        Only one operation per call is supported, len(op)==1 if a dict.
-    window : int
-        Number of years to use for the time periods.
-        If left at None and periods is given, window will be the size of the first period. Hence, if periods are of
-        different length the shortest period can be passed first, implying min_periods being the length
-        of the first period unless otherwise specified.
-        If left at None and periods is not given, the window will be the size of the input dataset.
-    min_periods : int or float
-        For the rolling operation, minimum number of years required for a value to be computed.
-        If left at None and the xrfreq is either QS or AS and doesn't start in January,
-        min_periods will be one less than window.
-        If left at None, it will be deemed the same as 'window'.
-        If passed as a float value between 0 and 1 it is interpreted as the floor of the fraction of the window size.
-    stride : int
-        Stride (in years) at which to provide an output from the rolling window operation.
-    periods : list
-        Either [start, end] or list of [start, end] of continuous periods to be considered. This is needed when the time axis of ds contains some jumps in time.
-        If None, the dataset will be considered continuous.
-    rename_variables : bool
-        If True, '_clim_{op}' will be added to variable names.
-    to_level : str, optional
-        The processing level to assign to the output.
-        If None, the processing level of the inputs is preserved.
-    periods_as_dim : bool
-        If True, the output has periods and xrfeq (month or season or year) as dimensions and coordinates.
-        The horizon dimension is dropped and time is unstacked to periods and xrfeq.
-
-    Returns
-    -------
-    xr.Dataset
-        Returns a Dataset with resultf from the climatological operation.
-
-    """
->>>>>>> 9b629e62
     # Daily data is not supported
     if len(ds.time) > 3 and xr.infer_freq(ds.time) == "D":
         raise NotImplementedError(
@@ -270,7 +180,6 @@
         )
 
     # unstack 1D time in coords (day, month, and year) to make climatological mean faster
-<<<<<<< HEAD
     # ind = pd.MultiIndex.from_arrays(
     #     [ds.time.dt.year.values, ds.time.dt.month.values, ds.time.dt.day.values],
     #     names=["year", "month", "day"],
@@ -282,11 +191,6 @@
             names=["year", "month", "day"],
         ),
         dim="time",
-=======
-    ind = pd.MultiIndex.from_arrays(
-        [ds.time.dt.year.values, ds.time.dt.month.values, ds.time.dt.day.values],
-        names=["year", "month", "day"],
->>>>>>> 9b629e62
     )
     ds_unstack = ds.assign_coords(coords=mindex_coords).unstack("time")
 
@@ -1185,10 +1089,7 @@
                     ds_mean = climatological_op(
                         ds_ind,
                         op="mean",
-<<<<<<< HEAD
                         rename_variables=False,
-=======
->>>>>>> 9b629e62
                     )
                 else:
                     ds_mean = ds_ind
