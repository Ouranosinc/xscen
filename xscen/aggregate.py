--- conflicted
+++ resolved
@@ -103,16 +103,6 @@
 
 
 @parse_config
-<<<<<<< HEAD
-def climatological_op(
-    ds: xr.Dataset,
-    *,
-    op: Union[str, dict] = "mean",
-    window: int = None,
-    min_periods: Union[int, float] = None,
-    stride: int = 1,
-    periods: list = None,
-=======
 def climatological_op(  # noqa: C901
     ds: xr.Dataset,
     *,
@@ -121,60 +111,25 @@
     min_periods: Optional[Union[int, float]] = None,
     stride: int = 1,
     periods: Optional[Union[list[str], list[list[str]]]] = None,
->>>>>>> af032a89
     rename_variables: bool = True,
     to_level: str = "climatology",
     periods_as_dim: bool = False,
 ) -> xr.Dataset:
-<<<<<<< HEAD
-    """Perform 'op' over the years in ds for given time periods, respecting the temporal resolution of ds.
-=======
     """Perform an operation 'op' over time, for given time periods, respecting the temporal resolution of ds.
->>>>>>> af032a89
 
     Parameters
     ----------
     ds : xr.Dataset
         Dataset to use for the computation.
     op : str or dict
-<<<<<<< HEAD
-        Operation to perform over time periods and windows.
-        Operation can be any method name of xarray.core.rolling.DatasetRolling or a dictionary.
-        If 'op' is a dictionary the key is the operation name and the value is a dict of kwargs
-=======
         Operation to perform over time.
         The operation can be any method name of xarray.core.rolling.DatasetRolling, 'linregress', or a dictionary.
         If 'op' is a dictionary, the key is the operation name and the value is a dict of kwargs
->>>>>>> af032a89
         accepted by the operation. While other operations are technically possible,
         the following are recommended and tested:
         ['max', 'mean', 'median', 'min', 'std', 'sum', 'var', 'linregress'].
         Operations beyond methods of xarray.core.rolling.DatasetRolling include:
 
-<<<<<<< HEAD
-            - 'linregress' : Computes the linear regression over the periods or its windows, using
-              scipy.stats.linregress employing years as regressors.
-              Here the output has a new dimension 'linreg_param' with coordinates:
-              ['slope', 'intercept', 'rvalue', 'pvalue', 'stderr', 'intercept_stderr'].
-
-        Only one operation per call is supported, len(op)==1 if a dict.
-    window : int
-        Number of years to use for the time periods.
-        If left at None and periods is given, window will be the size of the first period. Hence, if periods are of
-        different length the shortest period can be passed first, implying min_periods being the length
-        of the first period unless otherwise specified.
-        If left at None and periods is not given, the window will be the size of the input dataset.
-    min_periods : int or float
-        For the rolling operation, minimum number of years required for a value to be computed.
-        If left at None and the xrfreq is either QS or AS and doesn't start in January,
-        min_periods will be one less than window.
-        If left at None, it will be deemed the same as 'window'.
-        If passed as a float value between 0 and 1 it is interpreted as the floor of the fraction of the window size.
-    stride : int
-        Stride (in years) at which to provide an output from the rolling window operation.
-    periods : list
-        Either [start, end] or list of [start, end] of continuous periods to be considered. This is needed when the time axis of ds contains some jumps in time.
-=======
             - 'linregress' : Computes the linear regression over time, using
               scipy.stats.linregress and employing years as regressors.
               The output will have a new dimension 'linreg_param' with coordinates:
@@ -197,7 +152,6 @@
     periods : list of str or list of lists of str, optional
         Either [start, end] or list of [start, end] of continuous periods to be considered.
         This is needed when the time axis of ds contains some jumps in time.
->>>>>>> af032a89
         If None, the dataset will be considered continuous.
     rename_variables : bool
         If True, '_clim_{op}' will be added to variable names.
@@ -205,22 +159,13 @@
         The processing level to assign to the output.
         If None, the processing level of the inputs is preserved.
     periods_as_dim : bool
-<<<<<<< HEAD
-        If True, the output has periods and xrfeq (month or season or year) as dimensions and coordinates.
-        The horizon dimension is dropped and time is unstacked to periods and xrfeq.
-=======
         If True, the output will have 'periods' and xrfreq ('month' or 'season' or 'year') as dimensions and coordinates.
         The 'horizon' dimension will be dropped and 'time' will be unstacked to periods and xrfreq.
->>>>>>> af032a89
 
     Returns
     -------
     xr.Dataset
-<<<<<<< HEAD
-        Returns a Dataset with resultf from the climatological operation.
-=======
         Dataset with the results from the climatological operation.
->>>>>>> af032a89
 
     """
     # Daily data is not supported
@@ -235,21 +180,6 @@
         )
 
     # unstack 1D time in coords (day, month, and year) to make climatological mean faster
-<<<<<<< HEAD
-    # ind = pd.MultiIndex.from_arrays(
-    #     [ds.time.dt.year.values, ds.time.dt.month.values, ds.time.dt.day.values],
-    #     names=["year", "month", "day"],
-    # )
-    # ds_unstack = ds.assign(time=ind).unstack("time")
-    mindex_coords = xr.Coordinates.from_pandas_multiindex(
-        pd.MultiIndex.from_arrays(
-            [ds.time.dt.year.values, ds.time.dt.month.values, ds.time.dt.day.values],
-            names=["year", "month", "day"],
-        ),
-        dim="time",
-    )
-    ds_unstack = ds.assign_coords(coords=mindex_coords).unstack("time")
-=======
     try:
         mindex_coords = xr.Coordinates.from_pandas_multiindex(
             pd.MultiIndex.from_arrays(
@@ -269,7 +199,6 @@
             names=["year", "month", "day"],
         )
         ds_unstack = ds.assign(time=ind).unstack("time")
->>>>>>> af032a89
 
     # Rolling will ignore gaps in time, so raise an exception beforehand
     if (not all(ds_unstack.year.diff(dim="year", n=1) == 1)) & (periods is None):
@@ -282,10 +211,6 @@
     window = window or int(periods[0][1]) - int(periods[0][0]) + 1
 
     # there is one less occurrence when a period crosses years
-<<<<<<< HEAD
-    # ToDo: Is this restrictive if the input has values beyond the first and last year?
-=======
->>>>>>> af032a89
     freq_across_year = [
         f"{f}-{mon}"
         for mon in xr.coding.cftime_offsets._MONTH_ABBREVIATIONS.values()
@@ -310,11 +235,7 @@
             min_periods = int(np.floor(min_periods * window))
         else:
             raise ValueError(
-<<<<<<< HEAD
-                f"When 'min_periods' is passed as 'float' it must be between 0 and 1. Got {min_periods}."
-=======
                 f"When 'min_periods' is passed as a 'float', it must be between 0 and 1. Got {min_periods}."
->>>>>>> af032a89
             )
 
     # set min_periods
@@ -322,35 +243,6 @@
     if min_periods > window:
         raise ValueError("'min_periods' should be smaller or equal to 'window'")
 
-<<<<<<< HEAD
-    # if op is a dict unpack it
-    if isinstance(op, dict):
-        op, op_kwargs = list(op.items())[0]
-        op_kwargs["keep_attrs"] = (
-            True if "keep_attrs" not in op_kwargs else op_kwargs["keep_attrs"]
-        )
-    else:
-        op_kwargs = {
-            "keep_attrs": True
-        }  # ToDo: Is ther a global setting in xscen so we don't need this?
-
-    # special case for averaging standard deviations: need to convert to variance before averaging
-    ds_has_std = "std" in ds_unstack.data_vars or any(
-        [
-            "standard deviation" in ds_unstack[vv].attrs["description"].lower()
-            for vv in ds_unstack.data_vars
-        ]
-    )
-    if op == "mean" and ds_has_std:
-        for vv in ds_unstack.data_vars:
-            if (
-                "std" in vv
-                or "standard deviation" in ds_unstack[vv].attrs["description"].lower()
-            ):
-                ds_unstack[vv] = np.square(ds_unstack[vv])
-
-    # Compute climatolgical operation
-=======
     # if op is a dict, unpack it
     if isinstance(op, dict):
         op, op_kwargs = list(op.items())[0]
@@ -375,7 +267,6 @@
                 std_v.extend([vv])
 
     # Compute the climatological operation
->>>>>>> af032a89
     concats = []
     for period in periods:
         # Rolling average
@@ -393,18 +284,8 @@
 
             # revert variance to std, where applicable
             if op == "mean" and ds_has_std:
-<<<<<<< HEAD
-                for vv in ds_rolling.data_vars:
-                    if (
-                        "std" in vv
-                        or "standard deviation"
-                        in ds_rolling[vv].attrs["description"].lower()
-                    ):
-                        ds_rolling[vv] = np.sqrt(ds_rolling[vv])
-=======
                 for vv in std_v:
                     ds_rolling[vv] = np.sqrt(ds_rolling[vv])
->>>>>>> af032a89
 
             # Select the windows at provided stride, starting from the first full window's operation result
             ds_rolling = ds_rolling.isel(year=slice(window - 1, None, stride))
@@ -541,32 +422,19 @@
                 operation = xc.core.formatting.default_formatter.format_field(
                     op, op_format[op]
                 )
-<<<<<<< HEAD
-            except (ValueError, KeyError):
-=======
             except (KeyError, ValueError):
->>>>>>> af032a89
                 operation = op
             update_attr(
                 ds_rolling[vv],
                 a,
-<<<<<<< HEAD
-                _("Climatological {window}-year {operation} of {attr}."),
-=======
                 _("{window}-year climatological {operation} of {attr}."),
->>>>>>> af032a89
                 window=window,
                 operation=operation,
             )
 
         new_history = (
-<<<<<<< HEAD
-            f"[{datetime.datetime.now().strftime('%Y-%m-%d %H:%M:%S')}] Climatological {window}-year {operation} "
-            f"over window (non-centered) with a minimum of {min_periods} years of data - xarray v{xr.__version__}"
-=======
             f"[{datetime.datetime.now().strftime('%Y-%m-%d %H:%M:%S')}] {window}-year climatological {operation} "
             f"over window (non-centered), with a minimum of {min_periods} years of data - xarray v{xr.__version__}"
->>>>>>> af032a89
         )
         history = (
             new_history + " \n " + ds_rolling[vv].attrs["history"]
@@ -582,36 +450,11 @@
     if periods_as_dim:
         # restructure output to have periods as a dimension instead of stacked horizons per year/season/month
         new_coords = {
-<<<<<<< HEAD
-            1: {"year": ["ANN"]},
-=======
             1: {"year": ["YS"]},
->>>>>>> af032a89
             4: {"season": ["MAM", "JJA", "SON", "DJF"]},
             12: {"month": calendar.month_abbr[1:]},
         }
         new_dim_size = len(np.unique(ds_rolling.time.dt.month))
-<<<<<<< HEAD
-        mindex_coords = xr.Coordinates.from_pandas_multiindex(
-            pd.MultiIndex.from_arrays(
-                [ds_rolling.horizon.values, ds_rolling.time.dt.month.values],
-                names=["period", "months"],
-            ),
-            dim="time",
-        )
-        out = (
-            ds_rolling.assign(
-                tmp_time=xr.DataArray(ds_rolling.time.values.copy(), dims=["time"])
-            )
-            .assign_coords(mindex_coords)
-            .unstack("time")
-            .rename({"months": next(iter(new_coords[new_dim_size]))})
-            .assign_coords(new_coords[new_dim_size])
-            .drop_vars("horizon")
-            .set_coords("tmp_time")
-            .rename({"tmp_time": "time"})
-        )
-=======
 
         try:
             mindex_coords = xr.Coordinates.from_pandas_multiindex(
@@ -650,7 +493,6 @@
                 .set_coords("tmp_time")
                 .rename({"tmp_time": "time"})
             )
->>>>>>> af032a89
         return out
     else:
         return ds_rolling
@@ -716,11 +558,7 @@
     if "time" in ds:
         if (len(ds.time) >= 3) and (xr.infer_freq(ds.time) == "D"):
             raise NotImplementedError(
-<<<<<<< HEAD
-                "xs.climatological_op does not currently support daily data."
-=======
                 "xs.compute_deltas does not currently support daily data."
->>>>>>> af032a89
             )
 
         # Remove references to 'year' in REF
