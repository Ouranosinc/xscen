import logging
import os
import shutil as sh
from pathlib import Path
from typing import Optional, Sequence, Union

import h5py
import netCDF4
import numpy as np
import xarray as xr
import zarr
from rechunker import rechunk as _rechunk
from xclim.core.calendar import get_calendar

from .config import parse_config
from .utils import translate_time_chunk

logger = logging.getLogger(__name__)

__all__ = [
    "clean_incomplete",
    "estimate_chunks",
    "get_engine",
    "rechunk",
    "subset_maxsize",
    "save_to_netcdf",
    "save_to_zarr",
]


def get_engine(file: str) -> str:
    """
    Uses a h5py functionality to determine if a NetCDF file is compatible with h5netcdf

    Parameters
    ----------
    file: str
      Path to the file.

    Returns
    -------
    str
      Engine to use with xarray
    """

    # find the ideal engine for xr.open_mfdataset
    if Path(file).suffix == ".zarr":
        engine = "zarr"
    elif h5py.is_hdf5(file):
        engine = "h5netcdf"
    else:
        engine = "netcdf4"

    return engine


def estimate_chunks(
    ds: Union[str, xr.Dataset],
    dims: list,
    target_mb: float = 50,
    chunk_per_variable: bool = False,
) -> dict:
    """
    Returns an approximate chunking for a file or dataset.

    Parameters
    ----------
    ds : xr.Dataset, str
      Either a xr.Dataset or the path to a NetCDF file. Existing chunks are not taken into account.
    dims : list
      Dimension(s) on which to estimate the chunking. Not implemented for more than 2 dimensions.
    target_mb: float, optional
      Roughly the size of chunks (in Mb) to aim for.
    chunk_per_variable: bool
      If True, the output will be separated per variable. Otherwise, a common chunking will be found.

    Returns
    -------
    dict
      dictionary of estimated chunks

    """

    def _estimate_chunks(ds, target_mb, size_of_slice, rechunk_dims):
        # Approximate size of the chunks (equal across dims)
        approx_chunks = np.power(target_mb / size_of_slice, 1 / len(rechunk_dims))

        chunks_per_dim = dict()
        if len(rechunk_dims) == 1:
            rounding = (
                1
                if ds[rechunk_dims[0]].shape[0] <= 15
                else 5
                if ds[rechunk_dims[0]].shape[0] <= 250
                else 10
            )
            chunks_per_dim[rechunk_dims[0]] = np.max(
                [
                    np.min(
                        [
                            int(rounding * np.round(approx_chunks / rounding)),
                            ds[rechunk_dims[0]].shape[0],
                        ]
                    ),
                    1,
                ]
            )
        elif len(rechunk_dims) == 2:
            # Adjust approx_chunks based on the ratio of the rectangle sizes
            for d in rechunk_dims:
                rounding = (
                    1 if ds[d].shape[0] <= 15 else 5 if ds[d].shape[0] <= 250 else 10
                )
                adjusted_chunk = int(
                    rounding
                    * np.round(
                        approx_chunks
                        * (
                            ds[d].shape[0]
                            / np.prod(
                                [
                                    ds[dd].shape[0]
                                    for dd in rechunk_dims
                                    if dd not in [d]
                                ]
                            )
                        )
                        / rounding
                    )
                )
                chunks_per_dim[d] = np.max(
                    [np.min([adjusted_chunk, ds[d].shape[0]]), 1]
                )
        else:
            raise NotImplementedError(
                "estimating chunks on more than 2 dimensions is not implemented yet."
            )

        return chunks_per_dim

    out = {}
    # If ds is the path to a file, use NetCDF4
    if isinstance(ds, str):
        ds = netCDF4.Dataset(ds, "r")

        # Loop on variables
        for v in ds.variables:
            # Find dimensions to chunk
            rechunk_dims = list(set(dims).intersection(ds.variables[v].dimensions))
            if not rechunk_dims:
                continue

            dtype_size = ds.variables[v].datatype.itemsize
            num_elem_per_slice = np.prod(
                [ds[d].shape[0] for d in ds[v].dimensions if d not in rechunk_dims]
            )

            size_of_slice = (num_elem_per_slice * dtype_size) / 1024**2

            estimated_chunks = _estimate_chunks(
                ds, target_mb, size_of_slice, rechunk_dims
            )
            for other in set(ds[v].dimensions).difference(dims):
                estimated_chunks[other] = -1

            if chunk_per_variable:
                out[v] = estimated_chunks
            else:
                for d in estimated_chunks:
                    if (d not in out) or (out[d] > estimated_chunks[d]):
                        out[d] = estimated_chunks[d]

    # Else, use xarray
    else:
        for v in ds.data_vars:
            # Find dimensions to chunk
            rechunk_dims = list(set(dims).intersection(ds[v].dims))
            if not rechunk_dims:
                continue

            dtype_size = ds[v].dtype.itemsize
            num_elem_per_slice = np.prod(
                [ds[d].shape[0] for d in ds[v].dims if d not in rechunk_dims]
            )
            size_of_slice = (num_elem_per_slice * dtype_size) / 1024**2

            estimated_chunks = _estimate_chunks(
                ds, target_mb, size_of_slice, rechunk_dims
            )
            for other in set(ds[v].dims).difference(dims):
                estimated_chunks[other] = -1

            if chunk_per_variable:
                out[v] = estimated_chunks
            else:
                for d in estimated_chunks:
                    if (d not in out) or (out[d] > estimated_chunks[d]):
                        out[d] = estimated_chunks[d]

    return out


def subset_maxsize(
    ds: xr.Dataset,
    maxsize_gb: float,
) -> list:
    """
    Estimate a dataset's size and, if higher than the given limit, subset it alongside the 'time' dimension

    Parameters
    ----------
    ds : xr.Dataset
      Dataset to be saved.
    maxsize_gb : float
      Target size for the NetCDF files. If the dataset is bigger than this number, it will be separated alongside the 'time' dimension.

    Returns
    -------
    list
      list of xr.Dataset subsetted alongside 'time' to limit the filesize to the requested maximum.

    """
    # Estimate the size of the dataset
    size_of_file = 0
    for v in ds:
        dtype_size = ds[v].dtype.itemsize
        varsize = np.prod(list(ds[v].sizes.values()))
        size_of_file = size_of_file + (varsize * dtype_size) / 1024**3

    if size_of_file < maxsize_gb:
        logger.info(f"Dataset is already smaller than {maxsize_gb} Gb.")
        return [ds]

    elif "time" in ds:
        years = np.unique(ds.time.dt.year)
        ratio = int(len(years) / (size_of_file / maxsize_gb))
        ds_sub = []
        for y in range(years[0], years[-1], ratio):
            ds_sub.extend([ds.sel({"time": slice(str(y), str(y + ratio - 1))})])
        return ds_sub

    else:
        raise NotImplementedError(
            f"Size of the NetCDF file exceeds the {maxsize_gb} Gb target, but the dataset does not contain a 'time' variable."
        )


def clean_incomplete(path: Union[str, os.PathLike], complete: Sequence[str]) -> None:
    """Delete un-catalogued variables from a zarr folder.

    The goal of this function is to clean up an incomplete calculation.
    It will remove any variable in the zarr that is neither in the `complete` list
    nor in the  `coords`.

    Parameters
    ----------
    path : str, Path
      A path to a zarr folder.
    complete : sequence of strings
      Name of variables that were completed.

    Returns
    -------
    None
    """
    path = Path(path)
    with xr.open_zarr(path) as ds:
        complete = set(complete).union(ds.coords.keys())

    for fold in filter(lambda p: p.is_dir(), path.iterdir()):
        if fold.name not in complete:
            logger.warning(f"Removing {fold} from disk")
            sh.rmtree(fold)


def save_to_netcdf(
    ds: xr.Dataset,
    filename: str,
    *,
    rechunk: Optional[dict] = None,
    netcdf_kwargs: Optional[dict] = None,
) -> None:
    """Saves a Dataset to NetCDF, rechunking if requested.

    Parameters
    ----------
    ds : xr.Dataset
      Dataset to be saved.
    filename : str
      Name of the NetCDF file to be saved.
    rechunk : dict, optional
      This is a mapping from dimension name to new chunks (in any format understood by dask).
      Rechunking is only done on *data* variables sharing dimensions with this argument.
    netcdf_kwargs : dict, optional
      Additional arguments to send to_netcdf()

    Returns
    -------
    None

    See Also
    ________
    xarray.Dataset.to_netcdf
    """

    if rechunk:
        for rechunk_var in ds.data_vars:
            # Support for chunks varying per variable
            if rechunk_var in rechunk:
                rechunk_dims = rechunk[rechunk_var]
            else:
                rechunk_dims = rechunk

            ds[rechunk_var] = ds[rechunk_var].chunk(
                {
                    d: chnks
                    for d, chnks in rechunk_dims.items()
                    if d in ds[rechunk_var].dims
                }
            )
            ds[rechunk_var].encoding.pop("chunksizes", None)
            ds[rechunk_var].encoding.pop("chunks", None)

    path = Path(filename)
    path.parent.mkdir(parents=True, exist_ok=True)

    # Prepare to_netcdf kwargs
    netcdf_kwargs = netcdf_kwargs or {}
    netcdf_kwargs.setdefault("engine", "h5netcdf")
    netcdf_kwargs.setdefault("format", "NETCDF4")

    # Ensure no funky objects in attrs:
    def coerce_attrs(attrs):
        for k in attrs.keys():
            if not (
                isinstance(attrs[k], (str, float, int, np.ndarray))
                or isinstance(attrs[k], (tuple, list))
                and isinstance(attrs[k][0], (str, float, int))
            ):
                attrs[k] = str(attrs[k])

    coerce_attrs(ds.attrs)
    for var in ds.variables.values():
        coerce_attrs(var.attrs)

    ds.to_netcdf(filename, **netcdf_kwargs)


def save_to_zarr(
    ds: xr.Dataset,
    filename: str,
    *,
    rechunk: Optional[dict] = None,
    zarr_kwargs: Optional[dict] = None,
    compute: bool = True,
    encoding: dict = None,
    mode: str = "f",
    itervar: bool = False,
) -> None:
    """
    Saves a Dataset to Zarr, rechunking if requested.
    According to mode, removes variables that we don't want to re-compute in ds.

    Parameters
    ----------
    ds : xr.Dataset
      Dataset to be saved.
    filename : str
      Name of the Zarr file to be saved.
    rechunk : dict, optional
      This is a mapping from dimension name to new chunks (in any format understood by dask).
      Rechunking is only done on *data* variables sharing dimensions with this argument.
    zarr_kwargs : dict, optional
      Additional arguments to send to_zarr()
    compute : bool
      Whether to start the computation or return a delayed object.
    mode: {'f', 'o', 'a'}
      If 'f', fails if any variable already exists.
      if 'o', removes the existing variables.
      if 'a', skip existing variables, writes the others.
    encoding : dict, optional
      If given, skipped variables are popped in place.
    itervar : bool
      If True, (data) variables are written one at a time, appending to the zarr.
      If False, this function computes, no matter what was passed to kwargs.

    Returns
    -------
<<<<<<< HEAD
    dask.delayed object if compute=False, None otherwise.
=======
    None

    See Also
    ________
    xarray.Dataset.to_zarr
>>>>>>> cfda4f13
    """

    if rechunk:
        for rechunk_var in ds.data_vars:
            # Support for chunks varying per variable
            if rechunk_var in rechunk:
                rechunk_dims = rechunk[rechunk_var]
            else:
                rechunk_dims = rechunk

            ds[rechunk_var] = ds[rechunk_var].chunk(
                {
                    d: chnks
                    for d, chnks in rechunk_dims.items()
                    if d in ds[rechunk_var].dims
                }
            )
            ds[rechunk_var].encoding.pop("chunksizes", None)
            ds[rechunk_var].encoding.pop("chunks", None)

    path = Path(filename)
    path.parent.mkdir(parents=True, exist_ok=True)
    if path.is_dir():
        tgtds = zarr.open(str(path), mode="r")
    else:
        tgtds = {}

    if encoding:
        encoding = encoding.copy()

    # Prepare to_zarr kwargs
    if zarr_kwargs is None:
        zarr_kwargs = {}

    def _skip(var):
        exists = var in tgtds

        if mode == "f" and exists:
            raise ValueError(f"Variable {var} exists in dataset {path}.")

        if mode == "o":
            if exists:
                var_path = path / var
                print(f"Removing {var_path} to overwrite.")
                sh.rmtree(var_path)
            return False

        if mode == "a":
            if "append_dim" not in zarr_kwargs:
                return exists
            return False

    for var in ds.data_vars.keys():
        if _skip(var):
            logger.info(f"Skipping {var} in {path}.")
            ds = ds.drop_vars(var)
            if encoding:
                encoding.pop(var)

    if len(ds.data_vars) == 0:
        return None

    # Ensure no funky objects in attrs:
    def coerce_attrs(attrs):
        for k in list(attrs.keys()):
            if not (
                isinstance(attrs[k], (str, float, int, np.ndarray))
                or isinstance(attrs[k], (tuple, list))
                and isinstance(attrs[k][0], (str, float, int))
            ):
                attrs[k] = str(attrs[k])

    coerce_attrs(ds.attrs)
    for var in ds.variables.values():
        coerce_attrs(var.attrs)

    if itervar:
        zarr_kwargs["compute"] = True
        allvars = set(ds.data_vars.keys())
        if mode == "f":
            dsbase = ds.drop_vars(allvars)
            dsbase.to_zarr(path, **zarr_kwargs)
        if mode == "o":
            dsbase = ds.drop_vars(allvars)
            dsbase.to_zarr(path, **zarr_kwargs, mode="w")
        for i, (name, var) in enumerate(ds.data_vars.items()):
            logger.debug(f"Writing {name} ({i + 1} of {len(ds.data_vars)}) to {path}")
            dsvar = ds.drop_vars(allvars - {name})
            dsvar.to_zarr(
                path,
                mode="a",
                encoding={k: v for k, v in (encoding or {}).items() if k in dsvar},
                **zarr_kwargs,
            )
    else:
        logger.debug(f"Writing {list(ds.data_vars.keys())} for {filename}.")
        return ds.to_zarr(
            filename, compute=compute, mode="a", encoding=encoding, **zarr_kwargs
        )


@parse_config
def rechunk(
    path_in: Union[os.PathLike, str, xr.Dataset],
    path_out: Union[os.PathLike, str],
    *,
    chunks_over_var: Optional[dict] = None,
    chunks_over_dim: Optional[dict] = None,
    worker_mem: str,
    temp_store: Optional[Union[os.PathLike, str]] = None,
    overwrite: bool = False,
) -> None:
    """Rechunk a dataset into a new zarr.

    Parameters
    ----------
    path_in : path, str or xr.Dataset
      Input to rechunk.
    path_out : path or str
      Path to the target zarr.
    chunks_over_var: dict
      Mapping from variables to mappings from dimension name to size. Give this argument or `chunks_over_dim`.
    chunks_over_dim: dict
      Mapping from dimension name to size that will be used for all variables in ds.
      Give this argument or `chunks_over_var`.
    worker_mem : str
      The maximal memory usage of each task.
      When using a distributed Client, this an approximate memory per thread.
      Each worker of the client should have access to 10-20% more memory than this times the number of threads.
    temp_store: path, str, optional
      A path to a zarr where to store intermediate results.
    overwrite: bool
      If True, it will delete whatever is in path_out before doing the rechunking.

    Returns
    -------
    None

    See Also
    ________
    rechunker.rechunk
    """
    if Path(path_out).is_dir() and overwrite:
        sh.rmtree(path_out)

    if isinstance(path_in, os.PathLike) or isinstance(path_in, str):
        path_in = Path(path_in)
        if path_in.suffix == ".zarr":
            ds = xr.open_zarr(path_in)
        else:
            ds = xr.open_dataset(path_in)
    else:
        ds = path_in
    variables = list(ds.data_vars)
    if chunks_over_var:
        chunks = chunks_over_var
    elif chunks_over_dim:
        chunks = {v: {d: chunks_over_dim[d] for d in ds[v].dims} for v in variables}
        chunks.update(time=None, lat=None, lon=None)
        cal = get_calendar(ds)
        Nt = ds.time.size
        chunks = translate_time_chunk(chunks, cal, Nt)
    else:
        raise ValueError(
            "No chunks given. Need to give at `chunks_over_var` or `chunks_over_dim`."
        )

    plan = _rechunk(ds, chunks, worker_mem, str(path_out), temp_store=str(temp_store))

    plan.execute()
    zarr.consolidate_metadata(path_out)

    if temp_store is not None:
        sh.rmtree(temp_store)<|MERGE_RESOLUTION|>--- conflicted
+++ resolved
@@ -386,15 +386,11 @@
 
     Returns
     -------
-<<<<<<< HEAD
     dask.delayed object if compute=False, None otherwise.
-=======
-    None
 
     See Also
     ________
     xarray.Dataset.to_zarr
->>>>>>> cfda4f13
     """
 
     if rechunk:
