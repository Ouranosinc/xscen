--- conflicted
+++ resolved
@@ -1,24 +1,16 @@
 import inspect
 import logging
 from pathlib import Path
-<<<<<<< HEAD
-from typing import Union
-=======
-from typing import Any
->>>>>>> 8852ec9b
+from typing import Any, Union
 
 import numpy as np
 import xarray as xr
 import xclim as xc
 from xclim import ensembles
 
-<<<<<<< HEAD
 from .catalog import generate_id
 from .config import parse_config
 from .utils import clean_up
-=======
-from .catalog import generate_id  # ProjectCatalog
->>>>>>> 8852ec9b
 
 logger = logging.getLogger(__name__)
 
@@ -27,13 +19,9 @@
 
 @parse_config
 def ensemble_stats(
-<<<<<<< HEAD
-    datasets: Union[list, dict],
+    datasets: Any,
     statistics: dict,
     *,
-=======
-    datasets: Any,
->>>>>>> 8852ec9b
     create_kwargs: dict = None,
     ref: dict = None,
     weighted: Union[xr.DataArray, dict] = None,
@@ -142,41 +130,14 @@
 
     # delete attrs that are not common to all dataset
     if common_attrs_only:
-<<<<<<< HEAD
         # if they exist remove attrs specific to create_ensemble
         create_kwargs.pop("mf_flag", None)
         create_kwargs.pop("resample_freq", None)
         create_kwargs.pop("calendar", None)
+        create_kwargs.pop("preprocess", None)
 
         ens_stats = clean_up(
             ds=ens_stats, common_attrs_only=datasets, xrkwargs=create_kwargs
-=======
-        for i in range(len(datasets)):
-            if isinstance(datasets[i], (str, Path)):
-                # if they exist remove attrs specific to create_ensemble
-                create_kwargs.pop("mf_flag", None)
-                create_kwargs.pop("resample_freq", None)
-                create_kwargs.pop("calendar", None)
-                create_kwargs.pop("preprocess", None)
-                ds = xr.open_dataset(datasets[i], **create_kwargs)
-            else:
-                ds = datasets[i]
-            attributes = ens_stats.attrs.copy()
-            for a_key, a_val in attributes.items():
-                if (
-                    (a_key not in ds.attrs)
-                    or (a_key in ["cat:date_start", "cat:date_end"])
-                    or (a_val != ds.attrs[a_key])
-                ):
-                    del ens_stats.attrs[a_key]
-        # create dataframe of catalogue attrs to generate new id
-        df = pd.DataFrame.from_dict(
-            {
-                key[4:]: [value]
-                for key, value in ens_stats.attrs.items()
-                if key.startswith("cat:")
-            }
->>>>>>> 8852ec9b
         )
 
         # generate new id
