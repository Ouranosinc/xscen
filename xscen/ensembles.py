import inspect
import logging
from copy import deepcopy
from pathlib import Path
from typing import Any, Union

import numpy as np
import xarray as xr
import xclim as xc
from xclim import ensembles

from .catalog import generate_id
from .config import parse_config
from .utils import clean_up

logger = logging.getLogger(__name__)

__all__ = ["ensemble_stats", "generate_weights"]


@parse_config
def ensemble_stats(
    datasets: Any,
    statistics: dict,
    *,
    create_kwargs: dict = None,
    weights: xr.DataArray = None,
    common_attrs_only: bool = True,
    to_level: str = "ensemble",
    stats_kwargs=None,
) -> xr.Dataset:
    """
    Creates an ensemble and computes statistics on it.

    Parameters
    ----------
    datasets: Any
        List of file paths or xarray Dataset/DataArray objects to include in the ensemble.
        A dictionary can be passed instead of a list, in which case the keys are used as coordinates along the new
        `realization` axis.
        Tip: With a project catalog, you can do: `datasets = pcat.search(**search_dict).to_dataset_dict()`.
    statistics: dict
        xclim.ensembles statistics to be called. Dictionary in the format {function: arguments}.
        If a function requires 'ref', the dictionary entry should be the inputs of a .loc[], e.g. {"ref": {"horizons": "1981-2010"}}
    create_kwargs: dict
        Dictionary of arguments for xclim.ensembles.create_ensemble.
    weights: xr.DataArray
        Weights to apply along the 'realization' dimension. This array cannot contain missing values.
    common_attrs_only:
        If True, keeps only the global attributes that are the same for all datasets and generate new id.
        If False, keeps global attrs of the first dataset (same behaviour as xclim.ensembles.create_ensemble)
    to_level: str
        The processing level to assign to the output.

    Returns
    -------
    xr.Dataset
        Dataset with ensemble statistics
    """
    create_kwargs = create_kwargs or {}

    if isinstance(statistics, str) and isinstance(stats_kwargs, dict):
        warnings.warn(
            "The usage of 'statistics: str' with 'stats_kwargs: dict' will be abandoned. Please use 'statistics: dict' instead.",
            category=FutureWarning
        )
        statistics = {statistics: stats_kwargs}
        stats_kwargs = None

    # if input files are .zarr, change the engine automatically
    if isinstance(datasets, list) and isinstance(datasets[0], (str, Path)):
        path = Path(datasets[0])
        if path.suffix == ".zarr" and "engine" not in create_kwargs:
            create_kwargs["engine"] = "zarr"

    ens = ensembles.create_ensemble(datasets, **create_kwargs)

    ens_stats = xr.Dataset(attrs=ens.attrs)
<<<<<<< HEAD
    for stat in statistics.keys():
        logger.info(
            f"Creating ensemble with {len(datasets)} simulations and calculating {stat}."
        )
        stats_kwargs = deepcopy(statistics.get(stat, None) or {})
=======
    for stat, stats_kwargs in statistics.items():
        stats_kwargs = deepcopy(stats_kwargs or {})
>>>>>>> 633255e7
        if (
            weights is not None
            and "weights" in inspect.getfullargspec(getattr(ensembles, stat))[0]
        ):
            stats_kwargs["weights"] = weights.reindex_like(ens.realization)
        if "ref" in stats_kwargs:
            stats_kwargs["ref"] = ens.loc[stats_kwargs["ref"]]

        if stat == "change_significance":
            for v in ens.data_vars:
                with xr.set_options(keep_attrs=True):
                    deltak = ens[v].attrs.get("delta_kind", None)
                    if stats_kwargs.get("ref", None):
                        raise ValueError(
                            "{v} is a delta, but 'ref' was still specified."
                        )
                    if deltak in ["relative", "*", "/"]:
                        logging.info(
                            "Relative delta detected for {v}. Applying 'v - 1' before change_significance."
                        )
                        ens_v = ens[v] - 1
                    else:
                        ens_v = ens[v]
                    ens_stats[f"{v}_change_frac"], ens_stats[f"{v}_pos_frac"] = getattr(
                        ensembles, stat
                    )(ens_v, **stats_kwargs)
        else:
            ens_stats = ens_stats.merge(getattr(ensembles, stat)(ens, **stats_kwargs))

    # delete the realization coordinate if there
    if "realization" in ens_stats:
        ens_stats = ens_stats.drop_vars("realization")

    # delete attrs that are not common to all dataset
    if common_attrs_only:
        # if they exist remove attrs specific to create_ensemble
        create_kwargs.pop("mf_flag", None)
        create_kwargs.pop("resample_freq", None)
        create_kwargs.pop("calendar", None)
        create_kwargs.pop("preprocess", None)

        ens_stats = clean_up(
            ds=ens_stats, common_attrs_only=datasets, xrkwargs=create_kwargs
        )

        # generate new id
        ens_stats.attrs["cat:id"] = generate_id(ens_stats).iloc[0]

    ens_stats.attrs["cat:processing_level"] = to_level

    return ens_stats


def generate_weights(
    datasets: Union[dict, list],
    independence_level: str = "all",
) -> xr.DataArray:
    """
    Uses realization attributes to automatically generate weights along the 'realization' dimension.

    Parameters
    ----------
    datasets: dict
        List of Dataset objects that will be included in the ensemble.
        The datasets should include attributes to help recognize them - 'cat:activity','cat:source', and 'cat:driving_model' for regional models.
        A dictionary can be passed instead of a list, in which case the keys are used for the 'realization' coordinate.
        Tip: With a project catalog, you can do: `datasets = pcat.search(**search_dict).to_dataset_dict()`.
    independence_level: str
        'all': Weights using the method '1 model - 1 Vote', where every unique combination of 'source' and 'driving_model' is considered a model.
        'GCM': Weights using the method '1 GCM - 1 Vote'

    Returns
    -------
    xr.DataArray
        Weights along the 'realization' dimension.
    """

    # TODO: 2-D weights along the horizon dimension

    if (isinstance(datasets, list)) and (isinstance(datasets[0], (str, Path))):
        raise ValueError(
            "explicit weights are required if the dataset is a list of paths"
        )

    # Use metadata to identify the simulation attributes
    info = {}
    keys = datasets.keys() if isinstance(datasets, dict) else range(len(datasets))
    for key in keys:
        info[key] = {
            attr.replace("cat:", ""): datasets[key].attrs[attr]
            for attr in datasets[key].attrs
            if "cat:" in attr
        }

    # Prepare an array of 0s, with size == nb. realization
    weights = xr.DataArray(
        [0] * len(keys), coords={"realization": ("realization", list(keys))}
    )

    for r in weights.realization.values:

        # Weight == 0 means it hasn't been processed yet
        if weights.sel(realization=r) == 0:
            sim = info[r]

            # Exact group corresponding to the current simulation
            group = [
                k
                for k in info.keys()
                if (info[k].get("source", None) == sim.get("source", None))
                and (
                    info[k].get("driving_model", None) == sim.get("driving_model", None)
                )
                and (info[k].get("activity", None) == sim.get("activity", None))
            ]

            if independence_level == "GCM":
                if ("driving_model" in sim.keys()) and not (
                    str(sim.get("driving_model", None)) in (["nan", "None"])
                ):
                    gcm = sim.get("driving_model", None)
                else:
                    gcm = sim.get("source", None)

                # Global models
                group_g = [k for k in info.keys() if info[k].get("source", None) == gcm]
                # Regional models with the same GCM
                group_r = [
                    k for k in info.keys() if info[k].get("driving_model", None) == gcm
                ]

                # Divide the weight equally between the GCMs and RCMs
                divisor = 1 / ((len(group_g) > 0) + (len(group_r) > 0))

                # For regional models, divide between them
                if r in group_r:
                    divisor = divisor / len(
                        np.unique([info[k].get("source", None) for k in group_r])
                    )

            elif independence_level == "all":
                divisor = 1

            weights = weights.where(
                ~weights.realization.isin(group),
                divisor / len(group),
            )

    return weights<|MERGE_RESOLUTION|>--- conflicted
+++ resolved
@@ -1,12 +1,12 @@
 import inspect
 import logging
+import warnings
 from copy import deepcopy
 from pathlib import Path
 from typing import Any, Union
 
 import numpy as np
 import xarray as xr
-import xclim as xc
 from xclim import ensembles
 
 from .catalog import generate_id
@@ -62,7 +62,7 @@
     if isinstance(statistics, str) and isinstance(stats_kwargs, dict):
         warnings.warn(
             "The usage of 'statistics: str' with 'stats_kwargs: dict' will be abandoned. Please use 'statistics: dict' instead.",
-            category=FutureWarning
+            category=FutureWarning,
         )
         statistics = {statistics: stats_kwargs}
         stats_kwargs = None
@@ -76,16 +76,11 @@
     ens = ensembles.create_ensemble(datasets, **create_kwargs)
 
     ens_stats = xr.Dataset(attrs=ens.attrs)
-<<<<<<< HEAD
-    for stat in statistics.keys():
+    for stat, stats_kwargs in statistics.items():
+        stats_kwargs = deepcopy(stats_kwargs or {})
         logger.info(
             f"Creating ensemble with {len(datasets)} simulations and calculating {stat}."
         )
-        stats_kwargs = deepcopy(statistics.get(stat, None) or {})
-=======
-    for stat, stats_kwargs in statistics.items():
-        stats_kwargs = deepcopy(stats_kwargs or {})
->>>>>>> 633255e7
         if (
             weights is not None
             and "weights" in inspect.getfullargspec(getattr(ensembles, stat))[0]
