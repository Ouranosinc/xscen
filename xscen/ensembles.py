--- conflicted
+++ resolved
@@ -11,10 +11,7 @@
 
 from .catalog import generate_id
 from .config import parse_config
-<<<<<<< HEAD
 from .utils import clean_up
-=======
->>>>>>> fe78326c
 
 logger = logging.getLogger(__name__)
 
