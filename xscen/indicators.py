"""Functions to compute xclim indicators."""
import logging
import os
from collections.abc import Sequence
from functools import partial
from pathlib import Path
from types import ModuleType
from typing import Optional, Union

import xarray as xr
import xclim as xc
from intake_esm import DerivedVariableRegistry
from xclim.core.indicator import Indicator
from yaml import safe_load

from xscen.config import parse_config

from .catutils import parse_from_ds
from .utils import CV, standardize_periods

logger = logging.getLogger(__name__)

__all__ = ["compute_indicators", "load_xclim_module"]


def load_xclim_module(
    filename: Union[str, os.PathLike], reload: bool = False
) -> ModuleType:
    """Return the xclim module described by the yaml file (or group of yaml, jsons and py).

    Parameters
    ----------
    filename : str or os.PathLike
        The filepath to the yaml file of the module or to the stem of yaml, jsons and py files.
    reload : bool
        If False (default) and the module already exists in `xclim.indicators`, it is not re-build.

    Returns
    -------
    ModuleType
        The xclim module.
    """
    if not reload:
        # Same code as in xclim to get the module name.
        filepath = Path(filename)

        if not filepath.suffix:
            # A stem was passed, try to load files
            ymlpath = filepath.with_suffix(".yml")
        else:
            ymlpath = filepath

        # Read YAML file
        with ymlpath.open() as f:
            yml = safe_load(f)

        name = yml.get("module", filepath.stem)
        if hasattr(xc.indicators, name):
            return getattr(xc.indicators, name)

    return xc.build_indicator_module_from_yaml(filename)


@parse_config
def compute_indicators(  # noqa: C901
    ds: xr.Dataset,
    indicators: Union[
        str,
        os.PathLike,
        Sequence[Indicator],
        Sequence[tuple[str, Indicator]],
        ModuleType,
    ],
    *,
    periods: Optional[Union[list[str], list[list[str]]]] = None,
    restrict_years: bool = True,
    to_level: Optional[str] = "indicators",
) -> dict:
    """Calculate variables and indicators based on a YAML call to xclim.

    The function cuts the output to be the same years as the inputs.
    Hence, if an indicator creates a timestep outside the original year range (e.g. the first DJF for QS-DEC),
    it will not appear in the output.

    Parameters
    ----------
    ds : xr.Dataset
        Dataset to use for the indicators.
    indicators : Union[str, os.PathLike, Sequence[Indicator], Sequence[tuple[str, Indicator]], ModuleType]
        Path to a YAML file that instructs on how to calculate missing variables.
        Can also be only the "stem", if translations and custom indices are implemented.
        Can be the indicator module directly, or a sequence of indicators or a sequence of
        tuples (indicator name, indicator) as returned by `iter_indicators()`.
    periods : list of str or list of lists of str, optional
        Either [start, end] or list of [start, end] of continuous periods over which to compute the indicators.
        This is needed when the time axis of ds contains some jumps in time.
        If None, the dataset will be considered continuous.
    restrict_years : bool
        If True, cut the time axis to be within the same years as the input.
        This is mostly useful for frequencies that do not start in January, such as QS-DEC.
        In that instance, `xclim` would start on previous_year-12-01 (DJF), with a NaN.
        `restrict_years` will cut that first timestep.
        This should have no effect on YS and MS indicators.
    to_level : str, optional
        The processing level to assign to the output.
        If None, the processing level of the inputs is preserved.

    Returns
    -------
    dict
        Dictionary (keys = timedeltas) with indicators separated by temporal resolution.

    See Also
    --------
    xclim.indicators, xclim.core.indicator.build_indicator_module_from_yaml
    """
    if isinstance(indicators, (str, os.PathLike)):
        logger.debug("Loading indicator module.")
        module = load_xclim_module(indicators)
        indicators = module.iter_indicators()
    elif hasattr(indicators, "iter_indicators"):
        indicators = indicators.iter_indicators()

    try:
        N = len(indicators)
    except TypeError:
        N = None
    else:
        logger.info(f"Computing {N} indicators.")

    def _infer_freq_from_meta(ind):
        return (
            ind.injected_parameters["freq"]
            if "freq" in ind.injected_parameters
            else ind.parameters["freq"]["default"]
            if "freq" in ind.parameters
            else ind.src_freq
        )

    periods = standardize_periods(periods)

    out_dict = dict()
    for i, ind in enumerate(indicators, 1):
        if isinstance(ind, tuple):
            iden, ind = ind
        else:
            iden = ind.identifier
        logger.info(f"{i} - Computing {iden}.")

        if periods is None:
            # Make the call to xclim
            out = ind(ds=ds)

            # In the case of multiple outputs, merge them into a single dataset
            if isinstance(out, tuple):
                out = xr.merge(out)
                out.attrs = {}
            else:
                out = out.to_dataset()

            # Infer the indicator's frequency
            if "time" in out.dims:
                if len(out.time) < 3:
                    freq = _infer_freq_from_meta(ind)
                else:
                    freq = xr.infer_freq(out.time)
            else:
                freq = "fx"
            if freq == "YS":
                freq = "AS-JAN"  # To fix an inconsistency in xclim default 'freq'

        else:
            # Multiple time periods to concatenate
            concats = []
            for period in periods:
                # Make the call to xclim
                ds_subset = ds.sel(time=slice(period[0], period[1]))
                tmp = ind(ds=ds_subset)

                # In the case of multiple outputs, merge them into a single dataset
                if isinstance(tmp, tuple):
                    tmp = xr.merge(tmp)
                    tmp.attrs = {}
                else:
                    tmp = tmp.to_dataset()

                # Infer the indicator's frequency
                if "time" in tmp.dims:
                    if len(tmp.time) < 3:
                        freq = _infer_freq_from_meta(ind)
                    else:
                        freq = xr.infer_freq(tmp.time)
                else:
                    freq = "fx"

                if freq == "YS":
                    freq = "AS-JAN"  # To fix an inconsistency in xclim default 'freq'
                # In order to concatenate time periods, the indicator still needs a time dimension
                if freq == "fx":
                    tmp = tmp.assign_coords({"time": ds_subset.time[0]})

                concats.append(tmp)
            out = xr.concat(concats, dim="time")

        # Make sure that attributes have been kept for the dimensions and coordinates. Fixes a bug in xarray.
        for c in set(list(out.coords) + list(out.dims)).intersection(
            set(list(ds.coords) + list(ds.dims))
        ):
            if (out[c].attrs != ds[c].attrs) and (out[c].sizes == ds[c].sizes):
                out[c].attrs = ds[c].attrs

        if restrict_years and "time" in out.dims:
            # cut the time axis to be within the same years as the input
            # for QS-DEC, xclim starts on DJF with time previous_year-12-01 with a nan as values. We want to cut this.
            # this should have no effect on YS and MS indicators
            out = out.sel(
                time=slice(
                    str(ds.time[0].dt.year.values), str(ds.time[-1].dt.year.values)
                )
            )

        # Create the dictionary key
        key = freq
        if key not in out_dict:
            out_dict[key] = out
            # TODO: Double-check History, units, attrs, add missing variables (grid_mapping), etc.
            out_dict[key].attrs = ds.attrs
            out_dict[key].attrs["cat:variable"] = parse_from_ds(
                out_dict[key], ["variable"]
            )["variable"]
            out_dict[key].attrs["cat:xrfreq"] = freq
            out_dict[key].attrs["cat:frequency"] = CV.xrfreq_to_frequency(freq, None)
            if to_level is not None:
                out_dict[key].attrs["cat:processing_level"] = to_level

        else:
            for v in out.data_vars:
                out_dict[key][v] = out[v]

    return out_dict


def registry_from_module(
    module: ModuleType,
    registry: Optional[DerivedVariableRegistry] = None,
    variable_column: str = "variable",
) -> DerivedVariableRegistry:
    """Convert a xclim virtual indicators module to an intake_esm Derived Variable Registry.

    Parameters
    ----------
    module : ModuleType
        A module of xclim.
    registry : DerivedVariableRegistry, optional
        If given, this registry is extended, instead of creating a new one.
    variable_column : str
        The name of the variable column (the name used in the query).

    Returns
    -------
    DerivedVariableRegistry
        A variable registry where each indicator and each of its output has been registered.
        If an indicator returns multiple values, each of them is mapped individually, as
        the DerivedVariableRegistry only supports single output function.
        Each indicator was wrapped into a new function that only accepts a dataset and
        returns it with the extra variable appended. This means all other parameters are
        given their defaults.
    """
    dvr = registry or DerivedVariableRegistry()
    for name, ind in module.iter_indicators():
        query = {
            variable_column: [p.default for p in ind.parameters.values() if p.kind == 0]
        }
        for i, attrs in enumerate(ind.cf_attrs):
            dvr.register(variable=attrs["var_name"], query=query)(_derived_func(ind, i))
    return dvr


def _ensure_list(x):
    if not isinstance(x, (list, tuple)):
        return [x]
    return x


def _derived_func(ind: xc.core.indicator.Indicator, nout: int) -> partial:
    def func(ds, *, ind, nout):
        out = ind(ds=ds)
        if isinstance(out, tuple):
            out = out[nout]
        ds[out.name] = out
        return ds

    func.__name__ = ind.identifier
    return partial(func, ind=ind, nout=nout)


def select_inds_for_avail_vars(
    ds: xr.Dataset,
    indicators: Union[
<<<<<<< HEAD
        str, Path, Sequence[Indicator], Sequence[tuple[str, Indicator]], ModuleType
    ],
) -> Sequence[Indicator]:
=======
        str, os.PathLike, Sequence[Indicator], Sequence[tuple[str, Indicator]], ModuleType
    ],
) -> ModuleType:
>>>>>>> 9b629e62
    """Filter the indicators for which the necessary variables are available.

    Parameters
    ----------
    ds : xr.Dataset
        Dataset to use for the indicators.
<<<<<<< HEAD
    indicators : Union[str, Path, Sequence[Indicator], Sequence[Tuple[str, Indicator]]]
=======
    indicators : Union[str, os.PathLike, Sequence[Indicator], Sequence[Tuple[str, Indicator]]]
>>>>>>> 9b629e62
        Path to a YAML file that instructs on how to calculate missing variables.
        Can also be only the "stem", if translations and custom indices are implemented.
        Can be the indicator module directly, or a sequence of indicators or a sequence of
        tuples (indicator name, indicator) as returned by `iter_indicators()`.

    Returns
    -------
    ModuleType – An indicator module.

    See Also
    --------
    xclim.indicators, xclim.core.indicator.build_indicator_module_from_yaml
    """
<<<<<<< HEAD
    # transform indicator input into a list of tuples (name, indicator)
    is_list_of_tuples = isinstance(indicators, list) and all(
        isinstance(i, tuple) for i in indicators
    )
    if isinstance(indicators, (str, Path)):
=======
    # Transform the 'indicators' input into a list of tuples (name, indicator)
    is_list_of_tuples = isinstance(indicators, list) and all(
        isinstance(i, tuple) for i in indicators
    )
    if isinstance(indicators, (str, os.PathLike)):
>>>>>>> 9b629e62
        logger.debug("Loading indicator module.")
        indicators = load_xclim_module(indicators, reload=True)
    if hasattr(indicators, "iter_indicators"):
        indicators = [(name, ind) for name, ind in indicators.iter_indicators()]
    elif isinstance(indicators, (list, tuple)) and not is_list_of_tuples:
        indicators = [(ind.base, ind) for ind in indicators]

    available_vars = {
        var for var in ds.data_vars if var in xc.core.utils.VARIABLES.keys()
    }
    available_inds = [
        (name, ind)
        for var in available_vars
        for name, ind in indicators
        if var in ind.parameters.keys()
    ]
    return xc.core.indicator.build_indicator_module(
        "inds_for_avail_vars", available_inds
    )<|MERGE_RESOLUTION|>--- conflicted
+++ resolved
@@ -297,26 +297,16 @@
 def select_inds_for_avail_vars(
     ds: xr.Dataset,
     indicators: Union[
-<<<<<<< HEAD
-        str, Path, Sequence[Indicator], Sequence[tuple[str, Indicator]], ModuleType
-    ],
-) -> Sequence[Indicator]:
-=======
         str, os.PathLike, Sequence[Indicator], Sequence[tuple[str, Indicator]], ModuleType
     ],
 ) -> ModuleType:
->>>>>>> 9b629e62
     """Filter the indicators for which the necessary variables are available.
 
     Parameters
     ----------
     ds : xr.Dataset
         Dataset to use for the indicators.
-<<<<<<< HEAD
-    indicators : Union[str, Path, Sequence[Indicator], Sequence[Tuple[str, Indicator]]]
-=======
     indicators : Union[str, os.PathLike, Sequence[Indicator], Sequence[Tuple[str, Indicator]]]
->>>>>>> 9b629e62
         Path to a YAML file that instructs on how to calculate missing variables.
         Can also be only the "stem", if translations and custom indices are implemented.
         Can be the indicator module directly, or a sequence of indicators or a sequence of
@@ -330,19 +320,11 @@
     --------
     xclim.indicators, xclim.core.indicator.build_indicator_module_from_yaml
     """
-<<<<<<< HEAD
-    # transform indicator input into a list of tuples (name, indicator)
-    is_list_of_tuples = isinstance(indicators, list) and all(
-        isinstance(i, tuple) for i in indicators
-    )
-    if isinstance(indicators, (str, Path)):
-=======
     # Transform the 'indicators' input into a list of tuples (name, indicator)
     is_list_of_tuples = isinstance(indicators, list) and all(
         isinstance(i, tuple) for i in indicators
     )
     if isinstance(indicators, (str, os.PathLike)):
->>>>>>> 9b629e62
         logger.debug("Loading indicator module.")
         indicators = load_xclim_module(indicators, reload=True)
     if hasattr(indicators, "iter_indicators"):
