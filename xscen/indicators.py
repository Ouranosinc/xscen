--- conflicted
+++ resolved
@@ -77,13 +77,8 @@
       Can be the indicator module directly, or a sequence of indicators or a sequence of
       tuples (indicator name, indicator) as returned by `iter_indicators()`.
     periods : list
-<<<<<<< HEAD
-      list of [start, end] of the contiguous periods to be evaluated, in the case of disjointed datasets.
-      If left at None, the dataset will be considered continuous.
-=======
       list of [start, end] of continuous periods over which to compute the indicators. This is needed when the time axis of ds contains some jumps in time.
       If None, the dataset will be considered continuous.
->>>>>>> 3aa3cb24
     to_level : str, optional
       The processing level to assign to the output.
       If None, the processing level of the inputs is preserved.
