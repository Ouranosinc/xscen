--- conflicted
+++ resolved
@@ -136,7 +136,6 @@
     Parameters
     ----------
     ds : xr.Dataset
-<<<<<<< HEAD
         Dataset to be subsetted.
     region: dict
         Deprecated argument that is there for legacy reasons and will be abandoned eventually.
@@ -149,25 +148,6 @@
     kwargs : dict
         Arguments to be sent to clisops.
         If the method is `sel`, the keys are the dimensions to subset and the values are turned into a slice.
-=======
-        Dataset to be subsetted
-    region : dict
-        Description of the region and the subsetting method (required fields listed in the Notes)
-
-    Notes
-    -----
-    'region' fields:
-        name: str
-            Region name used to overwrite domain in the catalog.
-        method: str
-            ['gridpoint', 'bbox', shape','sel']
-            If the method is `sel`, this is not a call to clisops but only a subsetting with the xarray .sel() fonction.
-            The keys are the dimensions to subset and the values are turned into a slice.
-        <method>: dict
-            Arguments specific to the method used.
-        buffer: float, optional
-            Multiplier to apply to the model resolution.
->>>>>>> 60417916
 
     Returns
     -------
