"""Spatial tools."""

import datetime
import itertools
import logging
import warnings
from collections.abc import Sequence
from pathlib import Path
from typing import Optional, Union

import clisops.core.subset
import dask
import geopandas as gpd
import numpy as np
import sparse as sp
import xarray as xr
import xclim as xc

from .config import parse_config

logger = logging.getLogger(__name__)

__all__ = [
    "creep_fill",
    "creep_weights",
    "subset",
]


@parse_config
def creep_weights(mask: xr.DataArray, n: int = 1, mode: str = "clip") -> xr.DataArray:
    """Compute weights for the creep fill.

    The output is a sparse matrix with the same dimensions as `mask`, twice.

    Parameters
    ----------
    mask : DataArray
      A boolean DataArray. False values are candidates to the filling.
      Usually they represent missing values (`mask = da.notnull()`).
      All dimensions are creep filled.
    n : int
      The order of neighbouring to use. 1 means only the adjacent grid cells are used.
    mode : {'clip', 'wrap'}
      If a cell is on the edge of the domain, `mode='wrap'` will wrap around to find neighbours.

    Returns
    -------
    DataArray
       Weights. The dot product must be taken over the last N dimensions.
    """
    da = mask
    mask = da.values
    neighbors = np.array(
        list(itertools.product(*[np.arange(-n, n + 1) for j in range(mask.ndim)]))
    ).T
    src = []
    dst = []
    w = []
    it = np.nditer(mask, flags=["f_index", "multi_index"], order="C")
    for i in it:
        if not i:
            neigh_idx_2d = np.atleast_2d(it.multi_index).T + neighbors
            neigh_idx_1d = np.ravel_multi_index(
                neigh_idx_2d, mask.shape, order="C", mode=mode
            )
            if mode == "clip":
                neigh_idx = np.unravel_index(
                    np.unique(neigh_idx_1d), mask.shape, order="C"
                )
            elif mode == "wrap":
                neigh_idx = np.unravel_index(neigh_idx_1d, mask.shape, order="C")
            else:
                raise ValueError("mode must be either 'clip' or 'wrap'")
            neigh = mask[neigh_idx]
            N = (neigh).sum()
            if N > 0:
                src.extend([it.multi_index] * N)
                dst.extend(np.stack(neigh_idx)[:, neigh].T)
                w.extend([1 / N] * N)
            else:
                src.extend([it.multi_index])
                dst.extend([it.multi_index])
                w.extend([np.nan])
        else:
            src.extend([it.multi_index])
            dst.extend([it.multi_index])
            w.extend([1])
    crds = np.concatenate((np.array(src).T, np.array(dst).T), axis=0)
    return xr.DataArray(
        sp.COO(crds, w, (*da.shape, *da.shape)),
        dims=[f"{d}_out" for d in da.dims] + list(da.dims),
        coords=da.coords,
        name="creep_fill_weights",
    )


@parse_config
def creep_fill(da: xr.DataArray, w: xr.DataArray) -> xr.DataArray:
    """Creep fill using pre-computed weights.

    Parameters
    ----------
    da: DataArray
      A DataArray sharing the dimensions with the one used to compute the weights.
      It can have other dimensions.
      Dask is supported as long as there are no chunks over the creeped dims.
    w: DataArray
      The result of `creep_weights`.

    Returns
    -------
    xarray.DataArray, same shape as `da`, but values filled according to `w`.

    Examples
    --------
    >>> w = creep_weights(da.isel(time=0).notnull(), n=1)
    >>> da_filled = creep_fill(da, w)
    """

    def _dot(arr, wei):
        N = wei.ndim // 2
        extra_dim = arr.ndim - N
        return np.tensordot(arr, wei, axes=(np.arange(N) + extra_dim, np.arange(N) + N))

    N = w.ndim // 2
    return xr.apply_ufunc(
        _dot,
        da,
        w,
        input_core_dims=[w.dims[N:], w.dims],
        output_core_dims=[w.dims[N:]],
        dask="parallelized",
        output_dtypes=["float64"],
    )


def subset(
    ds: xr.Dataset,
    method: str,
    *,
    name: Optional[str] = None,
    tile_buffer: float = 0,
    **kwargs,
) -> xr.Dataset:
    r"""
    Subset the data to a region.

    Either creates a slice and uses the .sel() method, or customizes a call to
    clisops.subset() that allows for an automatic buffer around the region.

    Parameters
    ----------
    ds : xr.Dataset
        Dataset to be subsetted.
    method : str
        ['gridpoint', 'bbox', shape', 'sel']
        If the method is `sel`, this is not a call to clisops but only a subsetting with the xarray .sel() fonction.
    name: str, optional
        Used to rename the 'cat:domain' attribute.
    tile_buffer : float
        For ['bbox', shape'], uses an approximation of the grid cell size to add a buffer around the requested region.
        This differs from clisops' 'buffer' argument in subset_shape().
    \*\*kwargs : dict
        Arguments to be sent to clisops. See relevant function for details. Depending on the method, required kwargs are:
        - gridpoint: lon, lat
        - bbox: lon_bnds, lat_bnds
        - shape: shape
        - sel: slices for each dimension

    Returns
    -------
    xr.Dataset
        Subsetted Dataset.

    See Also
    --------
    clisops.core.subset.subset_gridpoint, clisops.core.subset.subset_bbox, clisops.core.subset.subset_shape
    """
    if tile_buffer > 0 and method in ["gridpoint", "sel"]:
        warnings.warn(
            f"tile_buffer is not used for the '{method}' method. Ignoring the argument.",
            UserWarning,
        )
<<<<<<< HEAD
        method = method or region.get("method")
        if ("buffer" in region) and ("shape" in region):
            warnings.warn(
                "To avoid confusion with clisops' buffer argument, xscen's 'buffer' has been renamed 'tile_buffer'.",
                category=FutureWarning,
            )
            tile_buffer = tile_buffer or region.get("buffer", 0)
        else:
            tile_buffer = tile_buffer or region.get("tile_buffer", 0)
        kwargs = deepcopy(region[region["method"]])
        name = region.get("name", None)
=======
>>>>>>> 59c9263e

    if "latitude" not in ds.cf or "longitude" not in ds.cf:
        ds = ds.cf.guess_coord_axis()

    if method == "gridpoint":
        ds_subset = _subset_gridpoint(ds, name=name, **kwargs)
    elif method == "bbox":
        ds_subset = _subset_bbox(ds, name=name, tile_buffer=tile_buffer, **kwargs)
    elif method == "shape":
        ds_subset = _subset_shape(ds, name=name, tile_buffer=tile_buffer, **kwargs)
    elif method == "sel":
        ds_subset = _subset_sel(ds, name=name, **kwargs)
    else:
        raise ValueError(
            "Subsetting type not recognized. Use 'gridpoint', 'bbox', 'shape' or 'sel'."
        )

    return ds_subset


def _subset_gridpoint(
    ds: xr.Dataset,
    lon: Union[float, Sequence[float], xr.DataArray],
    lat: Union[float, Sequence[float], xr.DataArray],
    *,
    name: Optional[str] = None,
    **kwargs,
) -> xr.Dataset:
    r"""Subset the data to a gridpoint.

    Parameters
    ----------
    ds : xr.Dataset
        Dataset to be subsetted.
    lon : float or Sequence[float] or xr.DataArray
        Longitude coordinate(s). Must be of the same length as lat.
    lat : float or Sequence[float] or xr.DataArray
        Latitude coordinate(s). Must be of the same length as lon.
    name: str, optional
        Used to rename the 'cat:domain' attribute.
    \*\*kwargs : dict
        Other arguments to be sent to clisops. Possible kwargs are:
        - start_date (str): Start date for the subset in the format 'YYYY-MM-DD'.
        - end_date (str): End date for the subset in the format 'YYYY-MM-DD'.
        - first_level (int or float): First level of the subset.
        - last_level (int or float): Last level of the subset.
        - tolerance (float): Masks values if the distance to the nearest gridpoint is larger than tolerance in meters.
        - add_distance (bool): If True, adds a variable with the distance to the nearest gridpoint.

    Returns
    -------
    xr.Dataset
        Subsetted Dataset.
    """
    ds = _load_lon_lat(ds)
    if not hasattr(lon, "__iter__"):
        lon = [lon]
    if not hasattr(lat, "__iter__"):
        lat = [lat]

    ds_subset = clisops.core.subset_gridpoint(ds, lon=lon, lat=lat, **kwargs)
    new_history = (
        f"[{datetime.datetime.now().strftime('%Y-%m-%d %H:%M:%S')}] "
        f"gridpoint spatial subsetting on {len(lon)} coordinates - clisops v{clisops.__version__}"
    )

    return update_history_and_name(ds_subset, new_history, name)


def _subset_bbox(
    ds: xr.Dataset,
    lon_bnds: Union[tuple[float, float], list[float]],
    lat_bnds: Union[tuple[float, float], list[float]],
    *,
    name: Optional[str] = None,
    tile_buffer: float = 0,
    **kwargs,
) -> xr.Dataset:
    r"""Subset the data to a bounding box.

    Parameters
    ----------
    ds : xr.Dataset
        Dataset to be subsetted.
    lon_bnds : tuple or list of two floats
        Longitude boundaries of the bounding box.
    lat_bnds : tuple or list of two floats
        Latitude boundaries of the bounding box.
    name: str, optional
        Used to rename the 'cat:domain' attribute.
    tile_buffer: float
        Uses an approximation of the grid cell size to add a dynamic buffer around the requested region.
    \*\*kwargs : dict
        Other arguments to be sent to clisops. Possible kwargs are:
        - start_date (str): Start date for the subset in the format 'YYYY-MM-DD'.
        - end_date (str): End date for the subset in the format 'YYYY-MM-DD'.
        - first_level (int or float): First level of the subset.
        - last_level (int or float): Last level of the subset.
        - time_values (Sequence[str]): A list of datetime strings to subset.
        - level_values (Sequence[int or float]): A list of levels to subset.

    Returns
    -------
    xr.Dataset
        Subsetted Dataset.
    """
    ds = _load_lon_lat(ds)

    if tile_buffer > 0:
        lon_res, lat_res = _estimate_grid_resolution(ds)
        lon_bnds = (
            lon_bnds[0] - lon_res * tile_buffer,
            lon_bnds[1] + lon_res * tile_buffer,
        )
        lat_bnds = (
            lat_bnds[0] - lat_res * tile_buffer,
            lat_bnds[1] + lat_res * tile_buffer,
        )

    ds_subset = clisops.core.subset_bbox(
        ds, lon_bnds=lon_bnds, lat_bnds=lat_bnds, **kwargs
    )
    new_history = (
        f"[{datetime.datetime.now().strftime('%Y-%m-%d %H:%M:%S')}] "
        f"bbox spatial subsetting with {'buffer=' + str(tile_buffer) if tile_buffer > 0 else 'no buffer'}"
        f", lon_bnds={np.array(lon_bnds)}, lat_bnds={np.array(lat_bnds)}"
        f" - clisops v{clisops.__version__}"
    )

    return update_history_and_name(ds_subset, new_history, name)


def _subset_shape(
    ds: xr.Dataset,
    shape: Union[str, Path, gpd.GeoDataFrame],
    *,
    name: Optional[str] = None,
    tile_buffer: float = 0,
    **kwargs,
) -> xr.Dataset:
    r"""Subset the data to a shape.

    Parameters
    ----------
    ds : xr.Dataset
        Dataset to be subsetted.
    shape : str or gpd.GeoDataFrame
        Path to the shapefile or GeoDataFrame.
    name: str, optional
        Used to rename the 'cat:domain' attribute.
    tile_buffer: float
        Uses an approximation of the grid cell size to add a buffer around the requested region.
    \*\*kwargs : dict
        Other arguments to be sent to clisops. Possible kwargs are:
        - raster_crs (str or int): EPSG number or PROJ4 string.
        - shape_crs (str or int): EPSG number or PROJ4 string.
        - buffer (float): Buffer size to add around the shape. Units are based on the shape degrees/metres.
        - start_date (str): Start date for the subset in the format 'YYYY-MM-DD'.
        - end_date (str): End date for the subset in the format 'YYYY-MM-DD'.
        - first_level (int or float): First level of the subset.
        - last_level (int or float): Last level of the subset.

    Returns
    -------
    xr.Dataset
        Subsetted Dataset.
    """
    ds = _load_lon_lat(ds)

    if tile_buffer > 0:
        if kwargs.get("buffer") is not None:
            raise ValueError(
                "Both tile_buffer and clisops' buffer were requested. Use only one."
            )
        lon_res, lat_res = _estimate_grid_resolution(ds)
        kwargs["buffer"] = np.max([lon_res, lat_res]) * tile_buffer

    ds_subset = clisops.core.subset_shape(ds, shape=shape, **kwargs)
    new_history = (
        f"[{datetime.datetime.now().strftime('%Y-%m-%d %H:%M:%S')}] "
        f"shape spatial subsetting with {'buffer=' + str(tile_buffer) if tile_buffer > 0 else 'no buffer'}"
        f", shape={Path(shape).name if isinstance(shape, (str, Path)) else 'gpd.GeoDataFrame'}"
        f" - clisops v{clisops.__version__}"
    )

    return update_history_and_name(ds_subset, new_history, name)


def _subset_sel(ds: xr.Dataset, *, name: Optional[str] = None, **kwargs) -> xr.Dataset:
    r"""Subset the data using the .sel() method.

    Parameters
    ----------
    ds : xr.Dataset
        Dataset to be subsetted.
    name: str, optional
        Used to rename the 'cat:domain' attribute.
    \*\*kwargs : dict
        The keys are the dimensions to subset and the values are turned into a slice.

    Returns
    -------
    xr.Dataset
        Subsetted Dataset.
    """
    # Create a dictionary with slices for each dimension
    arg_sel = {dim: slice(*map(float, bounds)) for dim, bounds in kwargs.items()}

    # Subset the dataset
    ds_subset = ds.sel(**arg_sel)

    # Update the history attribute
    new_history = (
        f"[{datetime.datetime.now().strftime('%Y-%m-%d %H:%M:%S')}] "
        f"sel subsetting with arguments {arg_sel}"
    )

    return update_history_and_name(ds_subset, new_history, name)


def _load_lon_lat(ds: xr.Dataset) -> xr.Dataset:
    """Load longitude and latitude for more efficient subsetting."""
    if xc.core.utils.uses_dask(ds.cf["longitude"]):
        logger.info("Loading longitude for more efficient subsetting.")
        (ds[ds.cf["longitude"].name],) = dask.compute(ds[ds.cf["longitude"].name])
    if xc.core.utils.uses_dask(ds.cf["latitude"]):
        logger.info("Loading latitude for more efficient subsetting.")
        (ds[ds.cf["latitude"].name],) = dask.compute(ds[ds.cf["latitude"].name])

    return ds


def _estimate_grid_resolution(ds: xr.Dataset) -> tuple[float, float]:
    # Since this is to compute a buffer, we take the maximum difference as an approximation.
    # Estimate the grid resolution
    if len(ds.lon.dims) == 1:  # 1D lat-lon
        lon_res = np.abs(ds.lon.diff("lon").max().values)
        lat_res = np.abs(ds.lat.diff("lat").max().values)
    else:
        lon_res = np.abs(ds.lon.diff(ds.cf["X"].name).max().values)
        lat_res = np.abs(ds.lat.diff(ds.cf["Y"].name).max().values)

    return lon_res, lat_res


def update_history_and_name(ds_subset, new_history, name):
    history = (
        new_history + " \n " + ds_subset.attrs["history"]
        if "history" in ds_subset.attrs
        else new_history
    )
    ds_subset.attrs["history"] = history
    if name is not None:
        ds_subset.attrs["cat:domain"] = name
    return ds_subset<|MERGE_RESOLUTION|>--- conflicted
+++ resolved
@@ -182,20 +182,6 @@
             f"tile_buffer is not used for the '{method}' method. Ignoring the argument.",
             UserWarning,
         )
-<<<<<<< HEAD
-        method = method or region.get("method")
-        if ("buffer" in region) and ("shape" in region):
-            warnings.warn(
-                "To avoid confusion with clisops' buffer argument, xscen's 'buffer' has been renamed 'tile_buffer'.",
-                category=FutureWarning,
-            )
-            tile_buffer = tile_buffer or region.get("buffer", 0)
-        else:
-            tile_buffer = tile_buffer or region.get("tile_buffer", 0)
-        kwargs = deepcopy(region[region["method"]])
-        name = region.get("name", None)
-=======
->>>>>>> 59c9263e
 
     if "latitude" not in ds.cf or "longitude" not in ds.cf:
         ds = ds.cf.guess_coord_axis()
