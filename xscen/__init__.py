--- conflicted
+++ resolved
@@ -51,12 +51,7 @@
 
 __author__ = """Gabriel Rondeau-Genesse"""
 __email__ = "rondeau-genesse.gabriel@ouranos.ca"
-<<<<<<< HEAD
 __version__ = "0.9.0"
-=======
-__version__ = "0.8.4-dev.15"
->>>>>>> 7fb388b7
-
 
 def warning_on_one_line(
     message: str, category: Warning, filename: str, lineno: int, file=None, line=None
