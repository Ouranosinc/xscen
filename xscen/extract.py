"""Functions to find and extract data from a catalog."""
import datetime
import logging
import os
import re
import warnings
from collections import defaultdict
from collections.abc import Sequence
from copy import deepcopy
from pathlib import Path
from typing import Callable, Optional, Union

import numpy as np
import pandas as pd
import xarray as xr
import xclim as xc
from intake_esm import esm_datastore
from intake_esm.derived import DerivedVariableRegistry
from xclim.core.calendar import compare_offsets

from .catalog import DataCatalog  # noqa
from .catalog import ID_COLUMNS, concat_data_catalogs, generate_id, subset_file_coverage
from .catutils import parse_from_ds
from .config import parse_config
from .indicators import load_xclim_module, registry_from_module
from .spatial import subset
from .utils import CV
from .utils import ensure_correct_time as _ensure_correct_time
from .utils import get_cat_attrs, natural_sort, standardize_periods, xrfreq_to_timedelta

logger = logging.getLogger(__name__)


__all__ = [
    "extract_dataset",
    "resample",
    "search_data_catalogs",
    "get_warming_level",
    "subset_warming_level",
]


def clisops_subset(ds: xr.Dataset, region: dict) -> xr.Dataset:
    """Customize a call to clisops.subset() that allows for an automatic buffer around the region.

    Parameters
    ----------
    ds : xr.Dataset
        Dataset to be subsetted
    region : dict
        Description of the region and the subsetting method (required fields listed in the Notes)

    Notes
    -----
    'region' fields:
        method: str
            ['gridpoint', 'bbox', shape']
        <method>: dict
            Arguments specific to the method used.
        buffer: float, optional
            Multiplier to apply to the model resolution.

    Returns
    -------
    xr.Dataset
        Subsetted Dataset.

    See Also
    --------
    clisops.core.subset.subset_gridpoint, clisops.core.subset.subset_bbox, clisops.core.subset.subset_shape
    """
    warnings.warn(
        "clisops_subset is deprecated and will not be available in future versions. "
        "Use xscen.spatial.subset instead.",
        category=FutureWarning,
    )

    ds_subset = subset(ds, region=region)

    return ds_subset


@parse_config
def extract_dataset(
    catalog: DataCatalog,
    *,
    variables_and_freqs: Optional[dict] = None,
    periods: Optional[Union[list[str], list[list[str]]]] = None,
    region: Optional[dict] = None,
    to_level: str = "extracted",
    ensure_correct_time: bool = True,
    xr_open_kwargs: Optional[dict] = None,
    xr_combine_kwargs: Optional[dict] = None,
    preprocess: Optional[Callable] = None,
    resample_methods: Optional[dict] = None,
    mask: Union[bool, xr.Dataset, xr.DataArray] = False,
) -> dict:
    """Take one element of the output of `search_data_catalogs` and returns a dataset, performing conversions and resampling as needed.

    Nothing is written to disk within this function.

    Parameters
    ----------
    catalog : DataCatalog
        Sub-catalog for a single dataset, one value of the output of `search_data_catalogs`.
    variables_and_freqs : dict, optional
        Variables and freqs, following a 'variable: xrfreq-compatible str' format. A list of strings can also be provided.
        If None, it will be read from catalog._requested_variables and catalog._requested_variable_freqs
        (set by `variables_and_freqs` in `search_data_catalogs`)
    periods : list of str or list of lists of str, optional
        Either [start, end] or list of [start, end] for the periods to be evaluated.
        Will be read from catalog._requested_periods if None. Leave both None to extract everything.
    region : dict, optional
        Description of the region and the subsetting method (required fields listed in the Notes) used in `xscen.spatial.subset`.
    to_level : str
        The processing level to assign to the output.
        Defaults to 'extracted'
    ensure_correct_time : bool
        When True (default), even if the data has the correct frequency, its time coordinate is
        checked so that it exactly matches the frequency code (xrfreq). For example, daily data given at
        noon would be transformed to be given at midnight. If the time coordinate is invalid,
        it raises an error.
    xr_open_kwargs : dict, optional
        A dictionary of keyword arguments to pass to `DataCatalogs.to_dataset_dict`, which
        will be passed to `xr.open_dataset`.
    xr_combine_kwargs : dict, optional
        A dictionary of keyword arguments to pass to `DataCatalogs.to_dataset_dict`, which
        will be passed to `xr.combine_by_coords`.
    preprocess : callable, optional
        If provided, call this function on each dataset prior to aggregation.
    resample_methods : dict, optional
        Dictionary where the keys are the variables and the values are the resampling method.
        Options for the resampling method are {'mean', 'min', 'max', 'sum', 'wind_direction'}.
        If the method is not given for a variable, it is guessed from the variable name and frequency,
        using the mapping in CVs/resampling_methods.json. If the variable is not found there,
        "mean" is used by default.
    mask: xr.Dataset or xr.DataArray or bool
        A mask that is applied to all variables and only keeps data where it is True.
        Where the mask is False, variable values are replaced by NaNs.
        The mask should have the same dimensions as the variables extracted.
        If `mask` is a dataset, the dataset should have a variable named 'mask'.
        If `mask` is True, it will expect a `mask` variable at xrfreq `fx` to have been extracted.

    Returns
    -------
    dict
        Dictionary (keys = xrfreq) with datasets containing all available and computed variables,
        subsetted to the region, everything resampled to the requested frequency.

    Notes
    -----
    'region' fields:
        name: str
            Region name used to overwrite domain in the catalog.
        method: str
            ['gridpoint', 'bbox', shape', 'sel']
        tile_buffer: float, optional
            Multiplier to apply to the model resolution.
        kwargs
            Arguments specific to the method used.

    See Also
    --------
    intake_esm.core.esm_datastore.to_dataset_dict, xarray.open_dataset, xarray.combine_by_coords
    """
    resample_methods = resample_methods or {}

    # Checks
    # must have all the same processing level and same id
    unique = catalog.unique()
    if len(unique["processing_level"]) > 1 or len(unique["id"]) > 1:
        raise ValueError(
            "The extraction catalog must have a unique id and unique processing_level."
        )
    if region is None and len(unique["domain"]) > 1:
        raise ValueError(
            "If a subset region is not given, the extraction catalog must have a unique domain."
        )

    if variables_and_freqs is None:
        try:
            variables_and_freqs = defaultdict(list)
            for a, b in zip(
                catalog._requested_variables_true, catalog._requested_variable_freqs
            ):
                variables_and_freqs[a].extend([b])
        except ValueError:
            raise ValueError("Failed to determine the requested variables and freqs.")
    else:
        # Make everything a list
        variables_and_freqs = {
            k: [v] if not isinstance(v, list) else v
            for k, v in variables_and_freqs.items()
        }

    # Default arguments to send xarray
    xr_open_kwargs = xr_open_kwargs or {}
    xr_combine_kwargs = xr_combine_kwargs or {}
    xr_combine_kwargs.setdefault("data_vars", "minimal")

    # Open the catalog
    ds_dict = catalog.to_dataset_dict(
        xarray_open_kwargs=xr_open_kwargs,
        xarray_combine_by_coords_kwargs=xr_combine_kwargs,
        preprocess=preprocess,
        # Only print a progress bar when it is minimally useful
        progressbar=(len(catalog.keys()) > 1),
    )

    out_dict = {}
    for xrfreq in pd.unique([x for y in variables_and_freqs.values() for x in y]):
        ds = xr.Dataset()
        attrs = {}
        # iterate on the datasets, in reverse timedelta order
        for key, ds_ts in sorted(
            ds_dict.items(),
            key=lambda kv: pd.Timedelta(
                CV.xrfreq_to_timedelta(catalog[kv[0]].df.xrfreq.iloc[0], default="NAN")
            ),
            reverse=True,
        ):
            if "time" in ds_ts:
                if pd.Timedelta(
                    CV.xrfreq_to_timedelta(catalog[key].df.xrfreq.iloc[0])
                ) > pd.Timedelta(CV.xrfreq_to_timedelta(xrfreq)):
                    continue
                if ensure_correct_time:
                    # Expected freq (xrfreq is the wanted freq)
                    expfreq = catalog[key].df.xrfreq.iloc[0]
                    ds_ts = _ensure_correct_time(ds_ts, expfreq)

            for var_name, da in ds_ts.data_vars.items():
                # Support for grid_mapping, crs, and other such variables
                if len(da.dims) == 0 and var_name not in ds:
                    if bool(re.search("^|S[0-9]{1,4}$", str(da.dtype))):
                        da = da.astype("U")
                    ds = ds.assign({var_name: da})
                    continue

                # TODO: 2nd part is a temporary fix until this is changed in intake_esm
                if (
                    var_name in ds
                    or xrfreq not in variables_and_freqs.get(var_name, [])
                    or var_name not in catalog._requested_variables_true
                ):
                    continue

                # TODO: This is a temporary fix for an xclim bug where the grid_mapping attribute is not transferred upon calculation
                if (
                    var_name in catalog.derivedcat
                    and len(
                        set(ds_ts.data_vars).intersection(
                            catalog.derivedcat[var_name].query["variable"]
                        )
                    )
                    >= 1
                ):
                    grid_mapping = np.unique(
                        [
                            ds_ts[v].attrs["grid_mapping"]
                            for v in set(ds_ts.data_vars).intersection(
                                catalog.derivedcat[var_name].query["variable"]
                            )
                            if "grid_mapping" in ds_ts[v].attrs
                        ]
                    )
                    if len(grid_mapping) == 1:
                        da.attrs["grid_mapping"] = grid_mapping[0]
                    elif len(grid_mapping) > 1:
                        raise ValueError("Multiple grid_mapping detected.")

                if "time" not in da.dims or (
                    catalog[key].df["xrfreq"].iloc[0] == xrfreq
                ):
                    ds = ds.assign({var_name: da})
                else:  # check if it needs resampling
                    if pd.to_timedelta(
                        CV.xrfreq_to_timedelta(catalog[key].df["xrfreq"].iloc[0])
                    ) < pd.to_timedelta(CV.xrfreq_to_timedelta(xrfreq)):
                        logger.info(
                            f"Resampling {var_name} from [{catalog[key].df['xrfreq'].iloc[0]}]"
                            f" to [{xrfreq}]."
                        )
                        ds = ds.assign(
                            {
                                var_name: resample(
                                    da,
                                    xrfreq,
                                    ds=ds_ts,
                                    method=resample_methods.get(var_name, None),
                                )
                            }
                        )
                    else:
                        raise ValueError(
                            "Variable is at a coarser frequency than requested."
                        )

                attrs = ds_ts.attrs

        ds.attrs = attrs
        if "time" not in ds.dims:
            ds.attrs["cat:frequency"] = "fx"
            ds.attrs["cat:xrfreq"] = "fx"
        else:
            ds.attrs["cat:xrfreq"] = xrfreq
            ds.attrs["cat:frequency"] = CV.xrfreq_to_frequency(xrfreq)

        # Subset time on the periods
        periods_extract = deepcopy(periods)
        if periods_extract is None and hasattr(catalog, "_requested_periods"):
            periods_extract = catalog._requested_periods
        if periods_extract is not None and "time" in ds:
            periods_extract = standardize_periods(periods_extract)
            slices = []
            for period in periods_extract:
                slices.extend([ds.sel({"time": slice(period[0], period[1])})])
            ds = xr.concat(slices, dim="time", **xr_combine_kwargs)

        # subset to the region
        if region is not None:
            if (region["method"] in region) and (
                isinstance(region[region["method"]], dict)
            ):
                warnings.warn(
                    "You seem to be using a deprecated version of region. Please use the new formatting.",
                    category=FutureWarning,
                )
                region = deepcopy(region)
                if "buffer" in region:
                    region["tile_buffer"] = region.pop("buffer")
                _kwargs = region.pop(region["method"])
                region.update(_kwargs)

            ds = subset(ds, **region)

        # add relevant attrs
        ds.attrs["cat:processing_level"] = to_level
        if "cat:variable" not in ds.attrs:
            ds.attrs["cat:variable"] = parse_from_ds(ds, ["variable"])["variable"]

        out_dict[xrfreq] = ds

    if mask:
        if isinstance(mask, xr.Dataset):
            ds_mask = mask["mask"]
        elif isinstance(mask, xr.DataArray):
            ds_mask = mask
        elif (
            "fx" in out_dict and "mask" in out_dict["fx"]
        ):  # get mask that was extracted above
            ds_mask = out_dict["fx"]["mask"].copy()
        else:
            raise ValueError(
                "No mask found. Either pass a xr.Dataset/xr.DataArray to the `mask` argument or pass a `dc` that includes a dataset with a variable named `mask`."
            )

        # iter over all xrfreq to apply the mask
        for xrfreq, ds in out_dict.items():
            out_dict[xrfreq] = ds.where(ds_mask)
            if xrfreq == "fx":  # put back the mask
                out_dict[xrfreq]["mask"] = ds_mask

    return out_dict


def resample(
    da: xr.DataArray,
    target_frequency: str,
    *,
    ds: Optional[xr.Dataset] = None,
    method: Optional[str] = None,
    missing: Optional[Union[str, dict]] = None,
) -> xr.DataArray:
    """Aggregate variable to the target frequency.

    If the input frequency is greater than a week, the resampling operation is weighted by
    the number of days in each sampling period.

    Parameters
    ----------
    da : xr.DataArray
        DataArray of the variable to resample, must have a "time" dimension and be of a
        finer temporal resolution than "target_frequency".
    target_frequency : str
        The target frequency/freq str, must be one of the frequency supported by xarray.
    ds : xr.Dataset, optional
        The "wind_direction" resampling method needs extra variables, which can be given here.
    method : {'mean', 'min', 'max', 'sum', 'wind_direction'}, optional
        The resampling method. If None (default), it is guessed from the variable name and frequency,
        using the mapping in CVs/resampling_methods.json. If the variable is not found there,
        "mean" is used by default.
    missing: {'mask', 'drop'} or dict, optional
        If 'mask' or 'drop', target periods that would have been computed from fewer timesteps than expected are masked or dropped, using a threshold of 5% of missing data.
        For example, the first season of a `target_frequency` of "QS-DEC" will be masked or dropped if data only starts in January.
        If a dict, it points to a xclim check missing method which will mask periods according to their number of NaN values.
        The dict must contain a "method" field corresponding to the xclim method name and may contain
        any other args to pass. Options are documented in :py:mod:`xclim.core.missing`.

    Returns
    -------
    xr.DataArray
        Resampled variable
    """
    var_name = da.name

    initial_frequency = xr.infer_freq(da.time.dt.round("T")) or "undetected"
    if initial_frequency == "undetected":
        warnings.warn(
            "Could not infer the frequency of the dataset. Be aware that this might result in erroneous manipulations."
        )

    if method is None:
        if (
            target_frequency in CV.resampling_methods.dict
            and var_name in CV.resampling_methods.dict[target_frequency]
        ):
            method = CV.resampling_methods(target_frequency)[var_name]
            logger.info(
                f"Resampling method for {var_name}: '{method}', based on variable name and frequency."
            )

        elif var_name in CV.resampling_methods.dict["any"]:
            method = CV.resampling_methods("any")[var_name]
            logger.info(
                f"Resampling method for {var_name}: '{method}', based on variable name."
            )

        else:
            method = "mean"
            logger.info(f"Resampling method for {var_name} defaulted to: 'mean'.")

    weights = None
    if (
        initial_frequency != "undetected"
        and compare_offsets(initial_frequency, ">", "W")
        and method in ["mean", "median", "std", "var", "wind_direction"]
    ):
        # More than a week -> non-uniform sampling length!
        t = xr.date_range(
            da.indexes["time"][0],
            periods=da.time.size + 1,
            freq=initial_frequency,
            calendar=da.time.dt.calendar,
        )
        # This is the number of days in each sampling period
        days_per_step = (
            xr.DataArray(t, dims=("time",), coords={"time": t})
            .diff("time", label="lower")
            .dt.days
        )
        days_per_period = (
            days_per_step.resample(time=target_frequency)
            .sum()  # Total number of days per period
            .sel(time=days_per_step.time, method="ffill")  # Upsample to initial freq
            .assign_coords(
                time=days_per_step.time
            )  # Not sure why we need this, but time coord is from the resample even after sel
        )
        weights = days_per_step / days_per_period

    # TODO : Support non-surface wind?
    if method == "wind_direction":
        ds[var_name] = da
        if ds is None or not any(
            [
                all(v in ds for v in ["uas", "vas"]),
                all(v in ds for v in ["sfcWind", "sfcWindfromdir"]),
            ]
        ):
            raise ValueError(
                "Resampling method 'wind_direction' failed to find all required variables."
            )

        # The method requires uas, vas, and sfcWind. Acquire all of them.
        if all(v in ds for v in ["uas", "vas"]):
            uas, vas = ds.uas, ds.vas
        else:
            uas, vas = xc.indicators.atmos.wind_vector_from_speed(
                ds.sfcWind, ds.sfcWindfromdir
            )
        if "sfcWind" not in ds:
            ds["sfcWind"], _ = xc.indicators.atmos.wind_speed_from_vector(
                uas=ds["uas"], vas=ds["vas"]
            )

        # Resample first to find the average wind speed and components
        if weights is not None:
            with xr.set_options(keep_attrs=True):
                ds = (ds * weights).resample(time=target_frequency).sum(dim="time")
        else:
            ds = ds.resample(time=target_frequency).mean(dim="time", keep_attrs=True)

        # Based on Vector Magnitude and Direction equations
        # For example: https://www.khanacademy.org/math/precalculus/x9e81a4f98389efdf:vectors/x9e81a4f98389efdf:component-form/a/vector-magnitude-and-direction-review

        uas_attrs = ds["uas"].attrs
        vas_attrs = ds["vas"].attrs

        # Using the direction angle theta and the vector magnitude (sfcWind), re-adjust uas/vas
        theta = np.arctan2(ds["vas"], ds["uas"])
        ds["uas"] = ds["sfcWind"] * np.cos(theta)
        ds["uas"].attrs = uas_attrs
        ds["vas"] = ds["sfcWind"] * np.sin(theta)
        ds["vas"].attrs = vas_attrs

        # Prepare output
        if var_name in ["sfcWindfromdir"]:
            _, out = xc.indicators.atmos.wind_speed_from_vector(uas=uas, vas=vas)
        else:
            out = ds[var_name]

    elif weights is not None:
        if method == "mean":
            # Avoiding resample().map() is much more performant
            with xr.set_options(keep_attrs=True):
                out = (
                    (da * weights)
                    .resample(time=target_frequency)
                    .sum(dim="time")
                    .rename(da.name)
                )
        else:
            kws = {"q": 0.5} if method == "median" else {}
            ds = xr.merge([da, weights.rename("weights")])
            out = ds.resample(time=target_frequency).map(
                lambda grp: getattr(
                    grp.drop_vars("weights").weighted(grp.weights),
                    method if method != "median" else "quantile",
                )(dim="time", **kws)
            )[da.name]
    else:
        out = getattr(da.resample(time=target_frequency), method)(
            dim="time", keep_attrs=True
        )

    missing_note = " "
    initial_td = xrfreq_to_timedelta(initial_frequency)
    if missing in ["mask", "drop"] and not pd.isnull(initial_td):
        steps_per_period = (
            xr.ones_like(da.time, dtype="int").resample(time=target_frequency).sum()
        )
        t = xr.date_range(
            steps_per_period.indexes["time"][0],
            periods=steps_per_period.time.size + 1,
            freq=target_frequency,
        )

        expected = (
            xr.DataArray(t, dims=("time",), coords={"time": t}).diff(
                "time", label="lower"
            )
            / initial_td
        )
        complete = (steps_per_period / expected) > 0.95
        action = "masking" if missing == "mask" else "dropping"
        missing_note = f", {action} incomplete periods "
    elif isinstance(missing, dict):
        missmeth = missing.pop("method")
        complete = ~xc.core.missing.MISSING_METHODS[missmeth](
            da, target_frequency, initial_frequency
        )(**missing)
        funcstr = xc.core.formatting.gen_call_string(
            f"xclim.core.missing_{missmeth}", **missing
        )
        missing = "mask"
        missing_note = f", masking incomplete periods according to {funcstr} "
    if missing in {"mask", "drop"}:
        out = out.where(complete, drop=(missing == "drop"))

    new_history = (
        f"[{datetime.datetime.now().strftime('%Y-%m-%d %H:%M:%S')}] "
        f"{'weighted' if weights is not None else ''} {method} "
        f"resample from {initial_frequency} to {target_frequency}"
        f"{missing_note}- xarray v{xr.__version__}"
    )
    history = (
        new_history + " \n " + out.attrs["history"]
        if "history" in out.attrs
        else new_history
    )
    out.attrs["history"] = history

    return out


@parse_config
def search_data_catalogs(
    data_catalogs: Union[
        str, os.PathLike, DataCatalog, list[Union[str, os.PathLike, DataCatalog]]
    ],
    variables_and_freqs: dict,
    *,
    other_search_criteria: Optional[dict] = None,
    exclusions: Optional[dict] = None,
    match_hist_and_fut: bool = False,
    periods: Optional[Union[list[str], list[list[str]]]] = None,
    coverage_kwargs: Optional[dict] = None,
    id_columns: Optional[list[str]] = None,
    allow_resampling: bool = False,
    allow_conversion: bool = False,
    conversion_yaml: Optional[str] = None,
    restrict_resolution: Optional[str] = None,
    restrict_members: Optional[dict] = None,
    restrict_warming_level: Optional[Union[dict, bool]] = None,
) -> dict:
    """Search through DataCatalogs.

    Parameters
    ----------
    data_catalogs : str, os.PathLike, DataCatalog, or a list of those
        DataCatalog (or multiple, in a list) or paths to JSON/CSV data catalogs. They must use the same columns and aggregation options.
    variables_and_freqs : dict
        Variables and freqs to search for, following a 'variable: xr-freq-compatible-str' format. A list of strings can also be provided.
    other_search_criteria : dict, optional
        Other criteria to search for in the catalogs' columns, following a 'column_name: list(subset)' format.
        You can also pass 'require_all_on: list(columns_name)' in order to only return results that correspond to all other criteria across the listed columns.
        More details available at https://intake-esm.readthedocs.io/en/stable/how-to/enforce-search-query-criteria-via-require-all-on.html .
    exclusions : dict, optional
        Same as other_search_criteria, but for eliminating results. Any result that matches any of the exclusions will be removed.
    match_hist_and_fut: bool
        If True, historical and future simulations will be combined into the same line, and search results lacking one of them will be rejected.
    periods : list of str or list of lists of str, optional
        Either [start, end] or list of [start, end] for the periods to be evaluated.
    coverage_kwargs : dict, optional
        Arguments to pass to subset_file_coverage (only used when periods is not None).
    id_columns : list, optional
        List of columns used to create a id column. If None is given, the original
        "id" is left.
    allow_resampling : bool
         If True (default), variables with a higher time resolution than requested are considered.
    allow_conversion : bool
        If True (default) and if the requested variable cannot be found, intermediate variables are
        searched given that there exists a converting function in the "derived variable registry".
    conversion_yaml : str, optional
        Path to a YAML file that defines the possible conversions (used alongside 'allow_conversion'=True).
        This file should follow the xclim conventions for building a virtual module.
        If None, the "derived variable registry" will be defined by the file in "xscen/xclim_modules/conversions.yml"
    restrict_resolution : str, optional
        Used to restrict the results to the finest/coarsest resolution available for a given simulation.
        ['finest', 'coarsest'].
    restrict_members : dict, optional
        Used to restrict the results to a given number of members for a given simulation.
        Currently only supports {"ordered": int} format.
    restrict_warming_level : bool or dict, optional
        Used to restrict the results only to datasets that exist in the csv used to compute warming levels in `subset_warming_level`.
        If True, this will only keep the datasets that have a mip_era, source, experiment and member combination that exist in the csv.
        This does not guarantee that a given warming level will be reached, only that the datasets have corresponding columns in the csv.
        More option can be added by passing a dictionary instead of a boolean.
        If {'ignore_member':True}, it will disregard the member when trying to match the dataset to a column.
        If {tas_src: Path_to_netcdf}, it will use an alternative netcdf instead of the default one provided by xscen.
        If 'wl' is a provided key, then `xs.get_warming_level` will be called and only datasets that reach the given warming level will be kept.
        This can be combined with other arguments of the function, for example {'wl': 1.5, 'window': 30}.

    Notes
    -----
    - The "other_search_criteria" and "exclusions" arguments accept wildcard (*) and regular expressions.
    - Frequency can be wildcarded with 'NA' in the `variables_and_freqs` dict.
    - Variable names cannot be wildcarded, they must be CMIP6-standard.

    Returns
    -------
    dict
        Keys are the id and values are the DataCatalogs for each entry.
        A single DataCatalog can be retrieved with `concat_data_catalogs(*out.values())`.
        Each DataCatalog has a subset of the derived variable registry that corresponds
        to the needs of this specific group.
        Usually, each entry can be written to file in a single Dataset when using
        `extract_dataset` with the same arguments.

    See Also
    --------
    intake_esm.core.esm_datastore.search
    """
    cat_kwargs = {}
    if allow_conversion:
        if conversion_yaml is None:
            conversion_yaml = Path(__file__).parent / "xclim_modules" / "conversions"
        cat_kwargs = {
            "registry": registry_from_module(load_xclim_module(conversion_yaml))
        }

    # Cast single items to a list
    if isinstance(data_catalogs, (str, os.PathLike, DataCatalog)):
        data_catalogs = [data_catalogs]
    # Open the catalogs given as paths
    for i, dc in enumerate(data_catalogs):
        if isinstance(dc, (str, os.PathLike)):
            data_catalogs[i] = (
                DataCatalog(dc, **cat_kwargs)
                if Path(dc).suffix == ".json"
                else DataCatalog.from_df(dc)
            )

    if not isinstance(data_catalogs, list) or not all(
        isinstance(dc, DataCatalog) for dc in data_catalogs
    ):
        raise ValueError("Catalogs type not recognized.")

    # Prepare a unique catalog to search from, with the DerivedCat added if required
    catalog = DataCatalog(
        {
            "esmcat": data_catalogs[0].esmcat.dict(),
            "df": pd.concat([dc.df for dc in data_catalogs], ignore_index=True),
        },
        **cat_kwargs,
    )
    logger.info(f"Catalog opened: {catalog} from {len(data_catalogs)} files.")

    if match_hist_and_fut:
        logger.info("Dispatching historical dataset to future experiments.")
        catalog = _dispatch_historical_to_future(catalog, id_columns)

    # Cut entries that do not match search criteria
    if exclusions:
        for k in exclusions.keys():
            ex = catalog.search(**{k: exclusions[k]})
            catalog.esmcat._df = pd.concat([catalog.df, ex.df]).drop_duplicates(
                keep=False
            )
            logger.info(
                f"Removing {len(ex.df)} assets based on exclusion dict '{k}': {exclusions[k]}."
            )
    full_catalog = deepcopy(catalog)  # Used for searching for fixed fields
    if other_search_criteria:
        catalog = catalog.search(**other_search_criteria)
        logger.info(
            f"{len(catalog.df)} assets matched the criteria : {other_search_criteria}."
        )
    if restrict_warming_level:
        if isinstance(restrict_warming_level, bool):
            restrict_warming_level = {}
        restrict_warming_level.setdefault("ignore_member", False)
        catalog.esmcat._df = _restrict_wl(catalog.df, restrict_warming_level)

    if id_columns is not None or catalog.df["id"].isnull().any():
        ids = generate_id(catalog.df, id_columns)
        if id_columns is not None:
            # Recreate id from user specifications
            catalog.df["id"] = ids
        else:
            # Only fill in the missing IDs.
            # Unreachable line if 'id' is in the aggregation control columns, but this is a safety measure.
            catalog.df["id"] = catalog.df["id"].fillna(ids)

    if catalog.df.empty:
        warnings.warn(
            "Found no match corresponding to the search criteria.",
            UserWarning,
            stacklevel=1,
        )
        return {}

    coverage_kwargs = coverage_kwargs or {}
    periods = standardize_periods(periods)

    logger.info(f"Iterating over {len(catalog.unique('id'))} potential datasets.")
    # Loop on each dataset to assess whether they have all required variables
    # And select best freq/timedelta for each
    catalogs = {}
    if len(catalog) > 0:
        for (sim_id,), scat in catalog.iter_unique("id"):
            # Find all the entries that match search parameters
            varcats = []
            for var_id, xrfreqs in variables_and_freqs.items():
                if isinstance(xrfreqs, str):
                    xrfreqs = [xrfreqs]
                for xrfreq in xrfreqs:
                    if xrfreq == "fx":
                        varcat = scat.search(
                            xrfreq=xrfreq,
                            variable=var_id,
                            require_all_on=["id", "xrfreq"],
                        )
                        if len(varcat) == 0:
                            # Try searching in other experiments or members
                            scat_id = {
                                i: scat.df[i].iloc[0]
                                for i in id_columns or ID_COLUMNS
                                if (
                                    (i in scat.df.columns)
                                    and (not pd.isnull(scat.df[i].iloc[0]))
                                )
                            }
                            scat_id.pop("experiment", None)
                            scat_id.pop("member", None)
                            varcat = full_catalog.search(
                                **scat_id,
                                xrfreq=xrfreq,
                                variable=var_id,
                                require_all_on=["id", "xrfreq"],
                            )
                            if len(varcat) > 1:
                                varcat.esmcat._df = varcat.df.iloc[[0]]
                            if len(varcat) == 1:
                                warnings.warn(
                                    f"Dataset {sim_id} doesn't have the fixed field {var_id}, but it can be acquired from {varcat.df['id'].iloc[0]}.",
                                    UserWarning,
                                    stacklevel=1,
                                )
                                for i in {"member", "experiment", "id"}.intersection(
                                    varcat.df.columns
                                ):
                                    varcat.df.loc[:, i] = scat.df[i].iloc[0]

                        # TODO: Temporary fix until this is changed in intake_esm
                        varcat._requested_variables_true = [var_id]
                        varcat._dependent_variables = list(
                            set(varcat._requested_variables).difference(
                                varcat._requested_variables_true
                            )
                        )
                    else:
                        # TODO: Add support for DerivedVariables that themselves require DerivedVariables
                        # TODO: Add support for DerivedVariables that exist on different frequencies (e.g. 1hr 'pr' & 3hr 'tas')
                        varcat = scat.search(
                            variable=var_id, require_all_on=["id", "xrfreq"]
                        )
                        logger.debug(
                            f"At var {var_id}, after search cat has {varcat.derivedcat.keys()}"
                        )
                        # TODO: Temporary fix until this is changed in intake_esm
                        varcat._requested_variables_true = [var_id]
                        varcat._dependent_variables = list(
                            set(varcat._requested_variables).difference(
                                varcat._requested_variables_true
                            )
                        )

                        # We want to match lines with the correct freq,
                        # IF allow_resampling is True and xrfreq translates to a timedelta,
                        # we also want those with (stricyly) higher temporal resolution
                        same_frq = varcat.df.xrfreq == xrfreq
                        td = pd.to_timedelta(CV.xrfreq_to_timedelta(xrfreq))
                        varcat.df["timedelta"] = pd.to_timedelta(
                            varcat.df.xrfreq.apply(
                                CV.xrfreq_to_timedelta, default="NAN"
                            )
                        )
                        # else is joker (any timedelta)
                        lower_frq = (
                            np.less(varcat.df.timedelta, td)
                            if pd.notnull(td)
                            else False
                        )
                        varcat.esmcat._df = varcat.df[
                            same_frq | (lower_frq & allow_resampling)
                        ]

                        # For each dataset (id - xrfreq - processing_level - domain - variable), make sure that file availability covers the requested time periods
                        if periods is not None and len(varcat) > 0:
                            valid_tp = []
                            for var, group in varcat.df.groupby(
                                varcat.esmcat.aggregation_control.groupby_attrs
                                + ["variable"]
                            ):
                                valid_tp.append(
                                    subset_file_coverage(
                                        group, periods, **coverage_kwargs
                                    )
                                )  # If valid, this returns the subset of files that cover the time period
                            varcat.esmcat._df = pd.concat(valid_tp)

                        # We now select the coarsest timedelta for each variable
                        # we need to re-iterate over variables in case we used the registry (and thus there are multiple variables in varcat)
                        rows = []
                        for var, group in varcat.df.groupby("variable"):
                            rows.append(group[group.timedelta == group.timedelta.max()])
                        if rows:
                            # check if the requested variable exists and if so, remove DeriveVariable references
                            v_list = [
                                rows[i]["variable"].iloc[0] for i in range(len(rows))
                            ]
                            v_list_check = [
                                var_id in v_list[i] for i in range(len(v_list))
                            ]  # necessary in case a file has multiple variables
                            if any(v_list_check):
                                rows = [rows[v_list_check.index(True)]]
                                varcat.derivedcat = DerivedVariableRegistry()
                            varcat.esmcat._df = pd.concat(rows, ignore_index=True)
                        else:
                            varcat.esmcat._df = pd.DataFrame()

                    if varcat.df.empty:
                        logger.debug(
                            f"Dataset {sim_id} doesn't have all needed variables (missing at least {var_id})."
                        )
                        break
                    if "timedelta" in varcat.df.columns:
                        varcat.df.drop(columns=["timedelta"], inplace=True)
                    varcat._requested_variable_freqs = [xrfreq]
                    varcats.append(varcat)

                else:
                    continue
                break
            else:
                catalogs[sim_id] = concat_data_catalogs(*varcats)
                if periods is not None:
                    catalogs[sim_id]._requested_periods = periods

    if len(catalogs) > 0:
        logger.info(
            f"Found {len(catalogs)} with all variables requested and corresponding to the criteria."
        )
    else:
        logger.warning("Found no match corresponding to the search criteria.")

    if restrict_resolution is not None and len(catalogs) > 0:
        catalogs = _restrict_by_resolution(catalogs, restrict_resolution, id_columns)

    if restrict_members is not None and len(catalogs) > 0:
        catalogs = _restrict_multimembers(catalogs, restrict_members, id_columns)

    return catalogs


@parse_config
def get_warming_level(
    realization: Union[xr.Dataset, dict, pd.Series, pd.DataFrame, str, list],
    wl: float,
    *,
    window: int = 20,
<<<<<<< HEAD
    tas_baseline_period: Sequence[str] = ["1850", "1900"],
    ignore_member: bool = False,
    tas_src: Union[str, Path] = (
        Path(__file__).parent / "data" / "IPCC_annual_global_tas.nc"
    ),
    return_horizon: bool = True,
    output: str = "requested",
):
=======
    tas_baseline_period: Optional[list[str]] = None,
    ignore_member: bool = False,
    tas_csv: Optional[str] = None,
    return_horizon: bool = True,
) -> Union[dict, list[str], str]:
>>>>>>> f7650939
    """Use the IPCC Atlas method to return the window of time over which the requested level of global warming is first reached.

    Parameters
    ----------
    realization : xr.Dataset, dict, str, Series or sequence of those
       Model to be evaluated. Needs the four fields mip_era, source, experiment and member,
       as a dict or in a Dataset's attributes. Strings should follow this formatting: {mip_era}_{source}_{experiment}_{member}.
       Lists of dicts, strings or Datasets are also accepted, in which case the output will be a dict.
       Regex wildcards (.*) are accepted, but may lead to unexpected results.
       Datasets should include the catalogue attributes (starting by "cat:") required to create such a string: 'cat:mip_era', 'cat:experiment',
       'cat:member', and either 'cat:source' for global models or 'cat:driving_model' for regional models.
       e.g. 'CMIP5_CanESM2_rcp85_r1i1p1'
    wl : float
       Warming level.
       e.g. 2 for a global warming level of +2 degree Celsius above the mean temperature of the `tas_baseline_period`.
    window : int
       Size of the rolling window in years over which to compute the warming level.
    tas_baseline_period : list, optional
       [start, end] of the base period. The warming is calculated with respect to it. The default is ["1850", "1900"].
    ignore_member : bool
<<<<<<< HEAD
       Decides whether to ignore the member when searching for the model run in tas_src.
    tas_src : str
       Path to a netCDF of annual global mean temperature (tas) with an annual "time" dimension
       and a "simulation" dimension with the following coordinates: "mip_era", "source", "experiment" and "member".
       If None, it will default to data/IPCC_annual_global_tas.nc which was built from
=======
       Decides whether to ignore the member when searching for the model run in tas_csv.
    tas_csv : str, optional
       Path to a csv of annual global mean temperature with a row for each year and a column for each dataset.
       If None, it will default to data/IPCC_annual_global_tas.csv which was built from
>>>>>>> f7650939
       the IPCC atlas data from  Iturbide et al., 2020 (https://doi.org/10.5194/essd-12-2959-2020)
       and extra data for missing CMIP6 models and pilot models of MRCC5 and ClimEx.
    return_horizon: bool
        If True, the output will be a list following the format ['start_yr', 'end_yr']
        If False, the output will be a string representing the middle of the period.
    output: {'selected', 'requested'}
        When `realization` is a sequence.
        If "requested", the function returns a list of the same length as `realization`.
        If "selected", the function returns a dict, keys are the models selected in the database.

    Returns
    -------
    dict, list or str
<<<<<<< HEAD
        If `realization` is not a sequence, the output will follow the format indicated by `return_period`.
        If `realization` is a sequence, the output will be a list or dict depending on `output`, which values following the format indicated by `return_period`.
=======
        If `realization` is a Dataset, a dict or a string, the output will follow the format indicated by `return_horizon`.
        If `realization` is a list, the output will be a dictionary where the keys are the selected columns from the csv and the values follow the format indicated by `return_period`.
>>>>>>> f7650939
    """
    tas_baseline_period = standardize_periods(tas_baseline_period, multiple=False)

    if (window % 2) not in {0, 1}:
        raise ValueError(f"window should be an integer, received {type(window)}")

    FIELDS = ["mip_era", "source", "experiment", "member"]

    if isinstance(realization, (xr.Dataset, str, dict, pd.Series)):
        reals = [realization]
    elif isinstance(realization, pd.DataFrame):
        reals = (row for i, row in realization.iterrows())
    elif isinstance(realization, xr.DataArray):
        reals = realization.values
    else:
        reals = realization

    info_models = []
    for real in reals:
        info = {}
        if isinstance(real, xr.Dataset):
            attrs = get_cat_attrs(real)
            # get info on ds
            if attrs.get("driving_model") is None:
                info["source"] = attrs["source"]
            else:
                info["source"] = attrs["driving_model"]
            info["experiment"] = attrs["experiment"]
            info["member"] = ".*" if ignore_member else attrs["member"]
            info["mip_era"] = attrs["mip_era"]
        elif isinstance(real, str):
            (
                info["mip_era"],
                info["source"],
                info["experiment"],
                info["member"],
            ) = real.split("_")
            if ignore_member:
                info["member"] = ".*"
        # Dict or Series (DataFrame row)
        elif hasattr(real, "keys") and set(real.keys()).issuperset(
            (set(FIELDS) - {"member"}) if ignore_member else FIELDS
        ):
            info = real
            if ignore_member:
                info["member"] = ".*"
        else:
            raise ValueError(
                f"'realization' must be a Dataset, dict, string or list. Received {type(real)}."
            )
        info_models.append(info)

    # open nc
    tas = xr.open_dataset(tas_src).tas

    def _get_warming_level(model):
        # choose colum based in ds cat attrs, +'$' to ensure a full match (matches end-of-string)
        mip = tas.mip_era.str.match(model["mip_era"] + "$")
        src = tas.source.str.match(model["source"] + "$")
        if not src.any():
            # Maybe it's an RCM, then requested source may contain the institute
            src = xr.apply_ufunc(model["source"].endswith, tas.source, vectorize=True)
        exp = tas.experiment.str.match(model["experiment"] + "$")
        mem = tas.member.str.match(model["member"] + "$")

        candidates = mip & src & exp & mem
        if not candidates.any():
            warnings.warn(
                f"No simulation fit the attributes of the input dataset ({model})."
            )
            selected = "_".join([model[c] for c in FIELDS])
            return selected, [None, None] if return_horizon else None

        if candidates.sum() > 1:
            logger.info(
                "More than one simulation of the database fits the dataset metadata. Choosing the first one."
            )
        tas_sel = tas.isel(simulation=candidates.argmax())
        selected = "_".join([tas_sel[c].item() for c in FIELDS])
        logger.debug(
            f"Computing warming level +{wl}°C for {model} from simulation: {selected}."
        )

        # compute reference temperature for the warming and difference from reference
        yearly_diff = tas_sel - tas_sel.sel(time=slice(*tas_baseline_period)).mean()

        # get the start and end date of the window when the warming level is first reached
        rolling_diff = yearly_diff.rolling(
            time=window, min_periods=window, center=True
        ).mean()
        # shift(-1) is needed to reproduce IPCC results.
        # rolling defines the window as [n-10,n+9], but the the IPCC defines it as [n-9,n+10], where n is the center year.
        if window % 2 == 0:  # Even window
            rolling_diff = rolling_diff.shift(time=-1)

        yrs = rolling_diff.where(rolling_diff >= wl, drop=True)
        if yrs.size == 0:
            logger.info(
                f"Global warming level of +{wl}C is not reached by the last year "
                f"({tas.time[-1].dt.year.item()}) of the provided 'tas_src' database for {selected}."
            )
            return selected, [None, None] if return_horizon else None

        yr = yrs.isel(time=0).time.dt.year.item()
        start_yr = int(yr - window / 2 + 1)
        end_yr = int(yr + window / 2)
        return selected, (
            standardize_periods([start_yr, end_yr], multiple=False)
            if return_horizon
            else str(yr)
        )

    out = [] if output == "requested" or len(realization) == 1 else {}
    for model in info_models:
        selected, wlslice = _get_warming_level(model)
        if isinstance(out, list):
            out.append(wlslice)
        else:
            out[selected] = wlslice

    if isinstance(realization, pd.DataFrame):
        return pd.Series(out, index=realization.index)
    if isinstance(realization, xr.DataArray):
        if return_horizon:
            return xr.DataArray(
                out, dims=(realization.dims[0], "bounds"), coords=realization.coords
            )
        return xr.DataArray(out, dims=(realization.dims[0],), coords=realization.coords)
    if len(out) == 1:
        return out[0]
    return out


@parse_config
def subset_warming_level(
    ds: xr.Dataset,
    wl: Union[float, Sequence[float]],
    to_level: str = "warminglevel-{wl}vs{period0}-{period1}",
    wl_dim: Union[str, bool] = "+{wl}Cvs{period0}-{period1}",
    **kwargs,
):
    """Subsets the input dataset with only the window of time over which the requested level of global warming is first reached, using the IPCC Atlas method.

    Parameters
    ----------
    ds : xr.Dataset
       Input dataset.
       The dataset should include attributes to help recognize it and find its
       warming levels - 'cat:mip_era', 'cat:experiment', 'cat:member', and either
       'cat:source' for global models or 'cat:driving_institution' (optional) + 'cat:driving_model' for regional models.
       Or , it should include a `realization` dimension constructed as "{mip_era}_{source or driving_model}_{experiment}_{member}"
       for vectorized subsetting. Vectorized subsetting is currently only implemented for annual data.
    wl : float or sequence of floats
       Warming level.
       eg. 2 for a global warming level of +2 degree Celsius above the mean temperature of the `tas_baseline_period`.
       Multiple levels can be passed, in which case using "{wl}" in  `to_level` and `wl_dim` is not recommended.
       Mutliple levels are currently only implemented for annual data.
    to_level :
       The processing level to assign to the output.
       Use "{wl}", "{period0}" and "{period1}" in the string to dynamically include
       `wl`, 'tas_baseline_period[0]' and 'tas_baseline_period[1]'.
    wl_dim : str or boolean, optional
       The value to use to fill the new `warminglevel` dimension.
       Use "{wl}", "{period0}" and "{period1}" in the string to dynamically include
       `wl`, 'tas_baseline_period[0]' and 'tas_baseline_period[1]'.
       If None, no new dimensions will be added, invalid if `wl` is a sequence.
       If True, the dimension will include `wl` as numbers and units of "degC".
    kwargs :
        Instructions on how to search for warming levels, passed to :py:func:`get_warming_level`.

    Returns
    -------
    xr.Dataset or None
        Warming level dataset or None if `ds` can't be subsetted for the requested warming level.
        With a new dimension `warminglevel` with `wl_dim` as coordinates.
        If `wl` was a list or if ds had a "realization" dim, the "time" axis is replaced by a fake time starting in 1000-01-01 and of length of `window` years.
        Start and end years of the subsets are bound in the new coordinate "warminglevel_bounds".
    """
    tas_baseline_period = standardize_periods(
        kwargs.get("tas_baseline_period", ["1850", "1900"]), multiple=False
    )
    window = kwargs.get("window", 20)

    # If wl was originally a list, the generated fake_time was passed
    fake_time = kwargs.pop("_fake_time", None)
    # Fake time generation is needed : real is a dim or multiple levels
    if (
        fake_time is None
        and not isinstance(wl, (int, float))
        or "realization" in ds.dims
    ):
        freq = xr.infer_freq(ds.time)
        # FIXME: This is because I couldn't think an elegant way to generate a fake_time otherwise.
        if not compare_offsets(freq, "==", "YS"):
            raise NotImplementedError(
                "Passing multiple warming levels or vectorizing subsetting along the 'realization' dim is currently not supported for non-annual data"
            )
        fake_time = xr.date_range(
            "1000-01-01", periods=window, freq=freq, calendar=ds.time.dt.calendar
        )

    # If we got a wl sequence, call ourself multiple times and concatenate
    if not isinstance(wl, (int, float)):
        if not wl_dim or (isinstance(wl_dim, str) and "{wl}" not in wl_dim):
            raise ValueError(
                "`wl_dim` must be True or a template string including '{wl}' if multiple levels are passed."
            )
        ds_wl = xr.concat(
            [
                subset_warming_level(
                    ds,
                    wli,
                    to_level=to_level,
                    wl_dim=wl_dim,
                    _fake_time=fake_time,
                    **kwargs,
                )
                for wli in wl
            ],
            "warminglevel",
        )
        return ds_wl

    # Creating the warminglevel coordinate
    if isinstance(wl_dim, str):  # a non-empty string
        wl_crd = xr.DataArray(
            [
                wl_dim.format(
                    wl=wl,
                    period0=tas_baseline_period[0],
                    period1=tas_baseline_period[1],
                )
            ],
            dims=("warminglevel",),
            name="warminglevel",
        )
    else:
        wl_crd = xr.DataArray(
            [wl], dims=("warminglevel",), name="warminglevel", attrs={"units": "degC"}
        )

    # For generating the bounds coord
    date_cls = xc.core.calendar.datetime_classes[ds.time.dt.calendar]
    if "realization" in ds.dims:
        # Vectorized subset
        bounds = get_warming_level(ds.realization, wl, return_horizon=True, **kwargs)
        reals = []
        for real in bounds.realization.values:
            start, end = bounds.sel(realization=real).values
            if start is not None:
                data = ds.sel(realization=[real], time=slice(start, end))
                bnds_crd = [
                    date_cls(int(start), 1, 1),
                    date_cls(int(end) + 1, 1, 1) - datetime.timedelta(seconds=1),
                ]
            else:
                data = (
                    ds.sel(realization=[real]).isel(time=slice(0, fake_time.size))
                    * np.NaN
                )
                bnds_crd = [None, None]
            reals.append(
                data.expand_dims(warminglevel=wl_crd).assign_coords(
                    time=fake_time[: data.time.size],
                    warminglevel_bounds=(
                        ("realization", "warminglevel", "bounds"),
                        [[bnds_crd]],
                    ),
                )
            )
        ds_wl = xr.concat(reals, "realization")
    else:
        # Scalar subset, single level
        start_yr, end_yr = get_warming_level(ds, wl=wl, return_horizon=True, **kwargs)
        # cut the window selected above and expand dims with wl_crd
        ds_wl = ds.sel(time=slice(start_yr, end_yr)).expand_dims(warminglevel=wl_crd)
        if fake_time is None:
            # WL not reached or completely outside ds time
            if start_yr is None or ds_wl.time.size == 0:
                return None
        else:
            # WL not reached or not completely inside ds time
            if start_yr is None or ds_wl.time.size == 0:
                ds_wl = ds.isel(time=slice(0, fake_time.size)) * np.NaN

            # We are in an iteration over multiple levels, put the fake time axis, but remember bounds
            ds_wl = ds_wl.assign_coords(
                time=fake_time[: ds_wl.time.size],
                warminglevel_bounds=(
                    ("warminglevel", "bounds"),
                    [
                        [
                            date_cls(int(start_yr), 1, 1),
                            date_cls(int(end_yr) + 1, 1, 1)
                            - datetime.timedelta(seconds=1),
                        ]
                    ],
                ),
            )

    if to_level is not None:
        ds_wl.attrs["cat:processing_level"] = to_level.format(
            wl=wl,
            period0=tas_baseline_period[0],
            period1=tas_baseline_period[1],
        )

    if not wl_dim:
        ds_wl = ds_wl.squeeze("warminglevel", drop=True)
    else:
        ds_wl.warminglevel.attrs.update(
            baseline=f"{tas_baseline_period[0]}-{tas_baseline_period[1]}",
            long_name=f"Warming level for {window}-year periods since {tas_baseline_period[0]}-{tas_baseline_period[1]}",
        )
    return ds_wl


def _dispatch_historical_to_future(
    catalog: DataCatalog, id_columns: Optional[list[str]] = None
) -> DataCatalog:
    """Update a DataCatalog by recopying each "historical" entry to its corresponding future experiments.

    For examples, if an historical entry has corresponding "ssp245" and "ssp585" entries,
    then it is copied twice, with its "experiment" field modified accordingly.
    The original "historical" entry is removed. This way, a subsequent search of the catalog
    with "experiment='ssp245'" includes the _historical_ assets (with no apparent distinction).

    "Historical" assets that did not find a match are removed from the output catalog.

    Parameters
    ----------
    catalog : DataCatalog
        Catalog to be evaluated.
    id_columns : list of str, optional
        List of columns to be used to identify unique simulations.
        If None, defaults to ID_COLUMNS.

    Returns
    -------
    DataCatalog
        Catalog with the historical entries duplicated and modified to match the future experiments.
    """
    expcols = [
        "experiment",
        "id",
        "variable",
        "xrfreq",
        "date_start",
        "date_end",
        "path",
        "format",
        "activity",
    ]  # These columns can differentiate the historical from the future.
    sim_id_no_exp = list(
        filter(
            lambda c: c not in expcols,
            set(id_columns or ID_COLUMNS).intersection(catalog.df.columns),
        )
    )
    # For each unique element from this column list, the historical shouldn't be distinct
    # from the future scenario, allowing us to match them.
    # "Same hist member" as in "each future realization stems from the same historical member"

    df = catalog.df.copy()
    df["same_hist_member"] = df[sim_id_no_exp].apply(
        lambda row: "_".join(row.values.astype(str)), axis=1
    )

    new_lines = []
    for group in df.same_hist_member.unique():
        sdf = df[df.same_hist_member == group]
        hist = sdf[sdf.experiment == "historical"]
        if hist.empty:
            continue
        if pd.isna(sdf.activity).any():
            warnings.warn(
                f"np.NaN was found in the activity column of {group}. The rows with np.NaN activity will be skipped."
                "If you want them to be included in the historical and future matching, please put a valid activity (https://xscen.readthedocs.io/en/latest/columns.html)."
                "For example, xscen expects experiment `historical` to have `CMIP` activity and experiments `sspXYZ` to have `ScenarioMIP` activity. "
            )
        for activity_id in set(sdf.activity) - {"HighResMip", np.NaN}:
            sub_sdf = sdf[sdf.activity == activity_id]
            for exp_id in set(sub_sdf.experiment) - {"historical", "piControl", np.NaN}:
                exp_hist = hist.copy()
                exp_hist["experiment"] = exp_id
                exp_hist["activity"] = activity_id
                exp_hist["same_hist_member"] = group
                sim_ids = sub_sdf[sub_sdf.experiment == exp_id].id.unique()
                if len(sim_ids) > 1:
                    raise ValueError(
                        f"Got multiple dataset ids where we expected only one... : {sim_ids}"
                    )
                exp_hist["id"] = sim_ids[0]

                # Remove fixed fields that already exist in the future experiment
                dupes = pd.concat(
                    [
                        exp_hist.loc[exp_hist["frequency"] == "fx"],
                        sub_sdf.loc[
                            (sub_sdf["frequency"] == "fx")
                            & (sub_sdf["experiment"] == exp_id)
                        ],
                    ]
                ).duplicated(
                    subset=[
                        "same_hist_member",
                        "variable",
                        "frequency",
                        "experiment",
                        "activity",
                    ],
                    keep=False,
                )
                dupes = dupes[dupes]  # Only keep the duplicated rows
                exp_hist = exp_hist.loc[exp_hist.index.difference(dupes.index)]

                new_lines.append(exp_hist)

    df = pd.concat([df] + new_lines, ignore_index=True).drop(
        columns=["same_hist_member"]
    )
    df = df[df.experiment != "historical"].reset_index(drop=True)
    return DataCatalog(
        {"esmcat": catalog.esmcat.dict(), "df": df},
        registry=catalog.derivedcat,
        drop_duplicates=False,
    )


def _restrict_by_resolution(
    catalogs: dict, restrictions: str, id_columns: Optional[list[str]] = None
) -> dict:
    """Update the results from search_data_catalogs by removing simulations with multiple resolutions available.

    Parameters
    ----------
    catalogs : dict
        Dictionary of DataCatalogs to be evaluated.
    restrictions : str
        Either 'finest' or 'coarsest'.
    id_columns : list of str, optional
        List of columns to be used to identify unique simulations.
        If None, defaults to ID_COLUMNS.

    Returns
    -------
    dict
        Catalogs with duplicate simulations removed according to the resolution restrictions.

    Notes
    -----
    Currently supports:
        CMIP5 and CMIP6 (in that order, giving the highest priority to elements on the left):
            [gn, gn{a/g}, gr, gr{0-9}{a/g}, global, gnz, gr{0-9}z, gm]
        CORDEX:
            [DOM-{resolution}, DOM-{resolution}i]
    """
    df = pd.concat([catalogs[s].df for s in catalogs.keys()])
    # remove the domain from the group_by
    df["id_nodom"] = df[
        list(
            set(id_columns or ID_COLUMNS)
            .intersection(df.columns)
            .difference(["domain"])
        )
    ].apply(lambda row: "_".join(map(str, filter(pd.notna, row.values))), axis=1)
    for i in pd.unique(df["id_nodom"]):
        df_sim = df[df["id_nodom"] == i]
        domains = pd.unique(df_sim["domain"])

        if len(domains) > 1:
            logger.info(f"Dataset {i} appears to have multiple resolutions.")

            # For CMIP, the order is dictated by a list of grid labels
            if "MIP" in pd.unique(df_sim["activity"])[0]:
                order = np.array([])
                for d in domains:
                    match = [
                        CV.infer_resolution("CMIP").index(r)
                        for r in CV.infer_resolution("CMIP")
                        if re.match(pattern=r, string=d)
                    ]
                    if len(match) != 1:
                        raise ValueError(f"'{d}' matches no known CMIP domain.")
                    order = np.append(order, match[0])

                if restrictions == "finest":
                    chosen = [
                        np.sort(
                            np.array(domains)[
                                np.where(order == np.array(order).min())[0]
                            ]
                        )[0]
                    ]
                elif restrictions == "coarsest":
                    chosen = [
                        np.sort(
                            np.array(domains)[
                                np.where(order == np.array(order).max())[0]
                            ]
                        )[-1]
                    ]
                else:
                    raise ValueError(
                        "'restrict_resolution' should be 'finest' or 'coarsest'"
                    )

            # Note: For CORDEX, the order is dictated by both the grid label
            # and the resolution itself as well as the domain name
            elif pd.unique(df_sim["activity"])[0] == "CORDEX":
                # Unique CORDEX domains
                cordex_doms = pd.unique([d.split("-")[0] for d in domains])
                chosen = []

                for d in cordex_doms:
                    sub = [doms for doms in domains if d in doms]
                    order = [
                        int(re.split("^([A-Z]{3})-([0-9]{2})([i]{0,1})$", s)[2])
                        for s in sub
                    ]

                    if restrictions == "finest":
                        chosen.extend(
                            [
                                np.sort(
                                    np.array(sub)[
                                        np.where(order == np.array(order).min())[0]
                                    ]
                                )[0]
                            ]
                        )
                    elif restrictions == "coarsest":
                        chosen.extend(
                            [
                                np.sort(
                                    np.array(sub)[
                                        np.where(order == np.array(order).max())[0]
                                    ]
                                )[0]
                            ]
                        )
                    else:
                        raise ValueError(
                            "'restrict_resolution' should be 'finest' or 'coarsest'"
                        )

            else:
                logger.warning(
                    f"Dataset {i} seems to have multiple resolutions, "
                    "but its activity is not yet recognized or supported."
                )
                chosen = list(domains)
                pass

            to_remove = pd.unique(
                df_sim[
                    df_sim["domain"].isin(
                        list(set(pd.unique(df_sim["domain"])).difference(chosen))
                    )
                ]["id"]
            )

            for k in to_remove:
                logger.info(f"Removing {k} from the results.")
                catalogs.pop(k)

    return catalogs


def _restrict_multimembers(
    catalogs: dict, restrictions: dict, id_columns: Optional[list[str]] = None
):
    """Update the results from search_data_catalogs by removing simulations with multiple members available.

    Uses regex to try and adequately detect and order the member's identification number, but only tested for 'r-i-p'.

    Parameters
    ----------
    catalogs : dict
        Dictionary of DataCatalogs to be evaluated.
    restrictions : dict
        Dictionary of restrictions to be applied. Currently only supports {'ordered': int}.
    id_columns : list of str, optional
        List of columns to be used to identify unique simulations.
        If None, defaults to ID_COLUMNS.

    Returns
    -------
    dict
        Catalogs where simulations with multiple members have been restricted to the requested maximum number.
    """
    df = pd.concat([catalogs[s].df for s in catalogs.keys()])
    # remove the member from the group_by
    df["id_nomem"] = df[
        list(
            set(id_columns or ID_COLUMNS)
            .intersection(df.columns)
            .difference(["member"])
        )
    ].apply(lambda row: "_".join(map(str, filter(pd.notna, row.values))), axis=1)

    for i in pd.unique(df["id_nomem"]):
        df_sim = df[df["id_nomem"] == i]
        members = pd.unique(df_sim["member"])

        if len(members) > 1:
            logger.info(
                f"Dataset {i} has {len(members)} valid members. Restricting as per requested."
            )

            if "ordered" in restrictions:
                members = natural_sort(members)[0 : restrictions["ordered"]]
            else:
                raise NotImplementedError(
                    "Subsetting multiple members currently only supports 'ordered'."
                )

            to_remove = pd.unique(
                df_sim[
                    df_sim["member"].isin(
                        list(set(pd.unique(df_sim["member"])).difference(members))
                    )
                ]["id"]
            )

            for k in to_remove:
                logger.info(f"Removing {k} from the results.")
                catalogs.pop(k)

    return catalogs


<<<<<<< HEAD
def _restrict_wl(df, restrictions: dict):
    """Update the results from search_data_catalogs by removing simulations that are not available in the warming level netCDF."""
    restrictions.setdefault("wl", 0)
    to_keep = get_warming_level(df, return_horizon=False, **restrictions).notnull()
=======
def _restrict_wl(df: pd.DataFrame, restrictions: dict):
    """Update the results from search_data_catalogs according to warming level restrictions.

    Parameters
    ----------
    df : pd.DataFrame
        DataFrame to be evaluated.
    restrictions : dict
        Dictionary of restrictions to be applied. Entries are passed to get_warming_level.
        If 'wl' is present, the warming level csv will be used to remove simulations that do not reach the requested warming level.
        Otherwise, the warming level csv will be used to remove simulations that are not available in it.

    Returns
    -------
    df :
        Updated DataFrame.
    """
    tas_csv = restrictions["tas_csv"]
    if tas_csv is None:
        tas_csv = Path(__file__).parent / "data/IPCC_annual_global_tas.csv"

    # open csv
    annual_tas = pd.read_csv(tas_csv, index_col="year")

    if restrictions["ignore_member"] and "wl" not in restrictions:
        df["csv_name"] = df["mip_era"].str.cat(
            [df["source"], df["experiment"]], sep="_"
        )
        csv_source = ["_".join(x.split("_")[:-1]) for x in annual_tas.columns[1:]]
    else:
        df["csv_name"] = df["mip_era"].str.cat(
            [df["source"], df["experiment"], df["member"]], sep="_"
        )
        csv_source = list(annual_tas.columns[1:])

    if "wl" in restrictions:
        to_keep = pd.Series(
            [
                get_warming_level(x, **restrictions)[0] is not None
                for x in df["csv_name"]
            ]
        )
    else:
        to_keep = df["csv_name"].isin(csv_source)
>>>>>>> f7650939
    removed = pd.unique(df[~to_keep]["id"])
    df = df[to_keep]
    logger.info(
        f"Removing the following datasets because of the restriction for warming levels: {list(removed)}"
    )
    return df<|MERGE_RESOLUTION|>--- conflicted
+++ resolved
@@ -921,22 +921,12 @@
     wl: float,
     *,
     window: int = 20,
-<<<<<<< HEAD
     tas_baseline_period: Sequence[str] = ["1850", "1900"],
     ignore_member: bool = False,
-    tas_src: Union[str, Path] = (
-        Path(__file__).parent / "data" / "IPCC_annual_global_tas.nc"
-    ),
+    tas_src: Optional[Union[str, Path]] = None,
     return_horizon: bool = True,
     output: str = "requested",
-):
-=======
-    tas_baseline_period: Optional[list[str]] = None,
-    ignore_member: bool = False,
-    tas_csv: Optional[str] = None,
-    return_horizon: bool = True,
 ) -> Union[dict, list[str], str]:
->>>>>>> f7650939
     """Use the IPCC Atlas method to return the window of time over which the requested level of global warming is first reached.
 
     Parameters
@@ -957,18 +947,11 @@
     tas_baseline_period : list, optional
        [start, end] of the base period. The warming is calculated with respect to it. The default is ["1850", "1900"].
     ignore_member : bool
-<<<<<<< HEAD
-       Decides whether to ignore the member when searching for the model run in tas_src.
+       Decides whether to ignore the member when searching for the model run in tas_csv.
     tas_src : str
        Path to a netCDF of annual global mean temperature (tas) with an annual "time" dimension
        and a "simulation" dimension with the following coordinates: "mip_era", "source", "experiment" and "member".
        If None, it will default to data/IPCC_annual_global_tas.nc which was built from
-=======
-       Decides whether to ignore the member when searching for the model run in tas_csv.
-    tas_csv : str, optional
-       Path to a csv of annual global mean temperature with a row for each year and a column for each dataset.
-       If None, it will default to data/IPCC_annual_global_tas.csv which was built from
->>>>>>> f7650939
        the IPCC atlas data from  Iturbide et al., 2020 (https://doi.org/10.5194/essd-12-2959-2020)
        and extra data for missing CMIP6 models and pilot models of MRCC5 and ClimEx.
     return_horizon: bool
@@ -982,14 +965,10 @@
     Returns
     -------
     dict, list or str
-<<<<<<< HEAD
-        If `realization` is not a sequence, the output will follow the format indicated by `return_period`.
-        If `realization` is a sequence, the output will be a list or dict depending on `output`, which values following the format indicated by `return_period`.
-=======
-        If `realization` is a Dataset, a dict or a string, the output will follow the format indicated by `return_horizon`.
-        If `realization` is a list, the output will be a dictionary where the keys are the selected columns from the csv and the values follow the format indicated by `return_period`.
->>>>>>> f7650939
+        If `realization` is not a sequence, the output will follow the format indicated by `return_horizon`.
+        If `realization` is a sequence, the output will be a list or dictionary depending on `output`, which values following the format indicated by `return_horizon`.
     """
+    tas_src = tas_src or Path(__file__).parent / "data" / "IPCC_annual_global_tas.nc"
     tas_baseline_period = standardize_periods(tas_baseline_period, multiple=False)
 
     if (window % 2) not in {0, 1}:
@@ -1621,12 +1600,6 @@
     return catalogs
 
 
-<<<<<<< HEAD
-def _restrict_wl(df, restrictions: dict):
-    """Update the results from search_data_catalogs by removing simulations that are not available in the warming level netCDF."""
-    restrictions.setdefault("wl", 0)
-    to_keep = get_warming_level(df, return_horizon=False, **restrictions).notnull()
-=======
 def _restrict_wl(df: pd.DataFrame, restrictions: dict):
     """Update the results from search_data_catalogs according to warming level restrictions.
 
@@ -1644,34 +1617,8 @@
     df :
         Updated DataFrame.
     """
-    tas_csv = restrictions["tas_csv"]
-    if tas_csv is None:
-        tas_csv = Path(__file__).parent / "data/IPCC_annual_global_tas.csv"
-
-    # open csv
-    annual_tas = pd.read_csv(tas_csv, index_col="year")
-
-    if restrictions["ignore_member"] and "wl" not in restrictions:
-        df["csv_name"] = df["mip_era"].str.cat(
-            [df["source"], df["experiment"]], sep="_"
-        )
-        csv_source = ["_".join(x.split("_")[:-1]) for x in annual_tas.columns[1:]]
-    else:
-        df["csv_name"] = df["mip_era"].str.cat(
-            [df["source"], df["experiment"], df["member"]], sep="_"
-        )
-        csv_source = list(annual_tas.columns[1:])
-
-    if "wl" in restrictions:
-        to_keep = pd.Series(
-            [
-                get_warming_level(x, **restrictions)[0] is not None
-                for x in df["csv_name"]
-            ]
-        )
-    else:
-        to_keep = df["csv_name"].isin(csv_source)
->>>>>>> f7650939
+    restrictions.setdefault("wl", 0)
+    to_keep = get_warming_level(df, return_horizon=False, **restrictions).notnull()
     removed = pd.unique(df[~to_keep]["id"])
     df = df[to_keep]
     logger.info(
