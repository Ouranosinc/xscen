--- conflicted
+++ resolved
@@ -792,49 +792,44 @@
     to_level: str = "warminglevel-{wl}vs{period0}-{period1}",
     wl_dim: str = "+{wl}Cvs{period0}-{period1}",
 ):
-    """
-    Subsets the input dataset with only the window of time over which the requested level of
-    global warming is first reached, using the IPCC Atlas method.
-
+    """Subsets the input dataset with only the window of time over which the requested level of global warming is first reached, using the IPCC Atlas method.
 
     Parameters
     ----------
-    ds: xr.Dataset
-      Input dataset.
-      The dataset should include attributes to help recognize it and find its
-      warming levels - 'cat:mip_era', 'cat:experiment', 'cat:member', and either
-      'cat:source' for global models or 'cat:driving_model' for regional models.
-    wl: float
-      Warming level.
-      eg. 2 for a global warming level of +2 degree Celsius above the mean temperature of the `tas_baseline_period`.
-    window: int
-      Size of the rolling window in years over which to compute the warming level.
-    tas_baseline_period: list
-      Base period. The warming is calculated with respect to this period. The default is ["1850", "1900"].
-    ignore_member: bool
-      Whether to ignore the member when searching for the model run in tas_csv.
-    tas_csv: str
-      Path to a csv of annual global mean temperature with a row for each year and a column for each dataset.
-      If None, it will default to data/IPCC_annual_global_tas.csv which was built from
-      the IPCC atlas data from  Iturbide et al., 2020 (https://doi.org/10.5194/essd-12-2959-2020)
-      and extra data from pilot models of MRCC5 and ClimEx.
-    to_level:
-      The processing level to assign to the output.
-      Use "{wl}", "{period0}" and "{period1}" in the string to dynamically include
-      `wl`, 'tas_baseline_period[0]' and 'tas_baseline_period[1]'.
-    wl_dim: str
-      The value to use to fill the new `warminglevel` dimension.
-      Use "{wl}", "{period0}" and "{period1}" in the string to dynamically include
-      `wl`, 'tas_baseline_period[0]' and 'tas_baseline_period[1]'.
-      If None, no new dimensions will be added.
+    ds : xr.Dataset
+       Input dataset.
+       The dataset should include attributes to help recognize it and find its
+       warming levels - 'cat:mip_era', 'cat:experiment', 'cat:member', and either
+       'cat:source' for global models or 'cat:driving_model' for regional models.
+    wl : float
+       Warming level.
+       eg. 2 for a global warming level of +2 degree Celsius above the mean temperature of the `tas_baseline_period`.
+    window : int
+       Size of the rolling window in years over which to compute the warming level.
+    tas_baseline_period : list
+       Base period. The warming is calculated with respect to this period. The default is ["1850", "1900"].
+    ignore_member : bool
+       Whether to ignore the member when searching for the model run in tas_csv.
+    tas_csv : str
+       Path to a csv of annual global mean temperature with a row for each year and a column for each dataset.
+       If None, it will default to data/IPCC_annual_global_tas.csv which was built from
+       the IPCC atlas data from  Iturbide et al., 2020 (https://doi.org/10.5194/essd-12-2959-2020)
+       and extra data from pilot models of MRCC5 and ClimEx.
+    to_level :
+       The processing level to assign to the output.
+       Use "{wl}", "{period0}" and "{period1}" in the string to dynamically include
+       `wl`, 'tas_baseline_period[0]' and 'tas_baseline_period[1]'.
+    wl_dim : str
+       The value to use to fill the new `warminglevel` dimension.
+       Use "{wl}", "{period0}" and "{period1}" in the string to dynamically include
+       `wl`, 'tas_baseline_period[0]' and 'tas_baseline_period[1]'.
+       If None, no new dimensions will be added.
 
     Returns
     -------
     xr.Dataset
         Warming level dataset.
-
     """
-
     if tas_baseline_period is None:
         tas_baseline_period = ["1850", "1900"]
 
@@ -1303,161 +1298,4 @@
 
         files_to_keep = files_to_keep | files_in_range
 
-<<<<<<< HEAD
-    return df[files_to_keep]
-
-
-@parse_config
-def subset_warming_level(
-    ds: xr.Dataset,
-    wl: float,
-    window: int = 20,
-    tas_baseline_period: list = None,
-    ignore_member: bool = False,
-    tas_csv: str = None,
-    to_level: str = "warminglevel-{wl}vs{period0}-{period1}",
-    wl_dim: str = "+{wl}Cvs{period0}-{period1}",
-):
-    """Subset input dataset with only the window of time over which the requested level of global warming is first reached, using the IPCC Atlas method.
-
-    Parameters
-    ----------
-    ds : xr.Dataset
-        Input dataset.
-        The dataset should include attributes to help recognize it and find its
-        warming levels - 'cat:mip_era', 'cat:experiment', 'cat:member', and either
-        'cat:source' for global models or 'cat:driving_model' for regional models.
-    wl : float
-        Warming level.
-        e.g. 2 for a global warming level of +2 degree Celsius above the mean temperature of the `tas_baseline_period`.
-    window : int
-        Size of the rolling window in years over which to compute the warming level.
-    tas_baseline_period : list
-        Base period. The warming is calculated with respect to this period. The default is ["1850", "1900"].
-    ignore_member : bool
-        Whether to ignore the member when searching for the model run in tas_csv.
-    tas_csv : str
-        Path to a csv of annual global mean temperature with a row for each year and a column for each dataset.
-        If None, it will default to data/IPCC_annual_global_tas.csv which was built from
-        the IPCC atlas data from  Iturbide et al., 2020 (https://doi.org/10.5194/essd-12-2959-2020)
-        and extra data from pilot models of MRCC5 and ClimEx.
-    to_level : str
-        The processing level to assign to the output.
-        Use "{wl}", "{period0}" and "{period1}" in the string to dynamically include
-        `wl`, 'tas_baseline_period[0]' and 'tas_baseline_period[1]'.
-    wl_dim : str
-        The value to use to fill the new `warminglevel` dimension.
-        Use "{wl}", "{period0}" and "{period1}" in the string to dynamically include
-        `wl`, 'tas_baseline_period[0]' and 'tas_baseline_period[1]'.
-        If None, no new dimensions will be added.
-
-    Returns
-    -------
-    xr.Dataset
-        Warming level dataset.
-    """
-    if tas_baseline_period is None:
-        tas_baseline_period = ["1850", "1900"]
-
-    if tas_csv is None:
-        tas_csv = Path(__file__).parent / "data/IPCC_annual_global_tas.csv"
-
-    # get info on ds
-    id_ds = ds.attrs["cat:id"]
-    source_ds = (
-        ds.attrs["cat:source"]
-        if pd.isna(ds.attrs.get("cat:driving_model", None))
-        else ds.attrs["cat:driving_model"]
-    )
-    exp_ds = ds.attrs["cat:experiment"]
-    member_ds = ds.attrs["cat:member"]
-    mip_era_ds = ds.attrs["cat:mip_era"]
-
-    info_ds = (
-        f"{mip_era_ds}_{source_ds}_{exp_ds}_.*"
-        if ignore_member
-        else f"{mip_era_ds}_{source_ds}_{exp_ds}_{member_ds}"
-    )
-
-    # open csv
-    annual_tas = pd.read_csv(tas_csv, index_col="year")
-
-    # choose colum based in ds cat attrs
-    right_column = annual_tas.filter(regex=re.compile(info_ds, re.IGNORECASE), axis=1)
-
-    if len(right_column.columns) > 1:
-        logger.info(
-            "More than one column of the csv fits the dataset metadata. Choosing the first one."
-        )
-        right_column = pd.DataFrame(right_column.iloc[:, 0])
-    elif len(right_column.columns) == 0:
-        raise ValueError(
-            f"No columns fit the 'cat:' attributes of the input dataset ({info_ds})."
-        )
-
-    logger.info(
-        f"Computing warming level +{wl}C for id: {id_ds} from column: {right_column.columns[0]}."
-    )
-
-    # compute reference temperature for the warming
-    mean_base = right_column.loc[tas_baseline_period[0] : tas_baseline_period[1]].mean()
-
-    yearly_diff = right_column - mean_base  # difference from reference
-
-    # get the start and end date of the window when the warming level is first reached
-
-    # shift(-1) is needed to reproduce IPCC results.
-    # rolling defines the window as [n-10,n+9], but the the IPCC defines it as [n-9,n+10], where n is the center year.
-    if window % 2 == 0:  # Even window
-        rolling_diff = (
-            yearly_diff.rolling(window=window, min_periods=window, center=True)
-            .mean()
-            .shift(-1)
-        )
-    elif window % 2 == 1:  # Odd windows do not require the shift
-        rolling_diff = yearly_diff.rolling(
-            window=window, min_periods=window, center=True
-        ).mean()
-    else:
-        raise ValueError(f"window should be an integer, received {window}")
-    yr = rolling_diff.where(rolling_diff >= wl).first_valid_index()
-    if yr is None:
-        start_yr = np.nan
-        end_yr = np.nan
-    else:
-        start_yr = int(yr - window / 2 + 1)
-        end_yr = int(yr + window / 2)
-
-    if np.isnan(start_yr):
-        logger.info(f"Global warming level of +{wl}C is never reached for {id_ds}.")
-        return None
-
-    # cut the window selected above
-    ds_wl = ds.sel(time=slice(str(start_yr), str(end_yr)))
-
-    if wl_dim:
-        ds_wl = ds_wl.expand_dims(
-            dim={
-                "warminglevel": [
-                    wl_dim.format(
-                        wl=wl,
-                        period0=tas_baseline_period[0],
-                        period1=tas_baseline_period[1],
-                    )
-                ]
-            },
-            axis=0,
-        )
-        ds_wl.warminglevel.attrs[
-            "baseline"
-        ] = f"{tas_baseline_period[0]}-{tas_baseline_period[1]}"
-
-    if to_level is not None:
-        ds_wl.attrs["cat:processing_level"] = to_level.format(
-            wl=wl, period0=tas_baseline_period[0], period1=tas_baseline_period[1]
-        )
-
-    return ds_wl
-=======
-    return df[files_to_keep]
->>>>>>> c4a9a37a
+    return df[files_to_keep]