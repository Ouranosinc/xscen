--- conflicted
+++ resolved
@@ -926,15 +926,10 @@
 
 
 @parse_config
-<<<<<<< HEAD
-def get_warming_level(
+def get_warming_level(  # noqa: C901
     realization: Union[
         xr.Dataset, xr.DataArray, dict, pd.Series, pd.DataFrame, str, list
     ],
-=======
-def get_warming_level(  # noqa: C901
-    realization: Union[xr.Dataset, dict, str, list],
->>>>>>> db7c976c
     wl: float,
     *,
     window: int = 20,
@@ -968,7 +963,7 @@
        [start, end] of the base period. The warming is calculated with respect to it. The default is ["1850", "1900"].
     ignore_member : bool
        Decides whether to ignore the member when searching for the model run in tas_csv.
-    tas_src : str
+    tas_src : str, optional
        Path to a netCDF of annual global mean temperature (tas) with an annual "time" dimension
        and a "simulation" dimension with the following coordinates: "mip_era", "source", "experiment" and "member".
        If None, it will default to data/IPCC_annual_global_tas.nc which was built from
@@ -981,14 +976,9 @@
     Returns
     -------
     dict, list or str
-<<<<<<< HEAD
         If `realization` is not a sequence, the output will follow the format indicated by `return_horizon`.
-        If `realization` is a sequence, the output will be a list or dictionary depending on `output`, with values following the format indicated by `return_horizon`.
-=======
-        If `realization` is a Dataset, dict or string, the output will follow the format indicated by `return_horizon`.
-        If `realization` is a list, the output will be a dictionary where the keys are the selected columns from the csv
-        and the values follow the format indicated by `return_period`.
->>>>>>> db7c976c
+        If `realization` is a sequence, the output will be a list or dictionary depending on `output`,
+        with values following the format indicated by `return_horizon`.
     """
     tas_src = tas_src or Path(__file__).parent / "data" / "IPCC_annual_global_tas.nc"
     tas_baseline_period = standardize_periods(
@@ -1127,15 +1117,10 @@
     to_level: str = "warminglevel-{wl}vs{period0}-{period1}",
     wl_dim: Union[str, bool] = "+{wl}Cvs{period0}-{period1}",
     **kwargs,
-<<<<<<< HEAD
 ) -> Optional[xr.Dataset]:
-    """Subsets the input dataset with only the window of time over which the requested level of global warming is first reached, using the IPCC Atlas method.
-=======
-):
-    """
+    r"""
     Subsets the input dataset with only the window of time over which the requested level of global warming
     is first reached, using the IPCC Atlas method.
->>>>>>> db7c976c
 
     Parameters
     ----------
@@ -1148,13 +1133,9 @@
        for vectorized subsetting. Vectorized subsetting is currently only implemented for annual data.
     wl : float or sequence of floats
        Warming level.
-<<<<<<< HEAD
-       eg. 2 for a global warming level of +2 degree Celsius above the mean temperature of the `tas_baseline_period`.
+       e.g. 2 for a global warming level of +2 degree Celsius above the mean temperature of the `tas_baseline_period`.
        Multiple levels can be passed, in which case using "{wl}" in  `to_level` and `wl_dim` is not recommended.
        Mutliple levels are currently only implemented for annual data.
-=======
-       e.g. 2 for a global warming level of +2 degree Celsius above the mean temperature of the `tas_baseline_period`.
->>>>>>> db7c976c
     to_level :
        The processing level to assign to the output.
        Use "{wl}", "{period0}" and "{period1}" in the string to dynamically include
@@ -1163,32 +1144,18 @@
        The value to use to fill the new `warminglevel` dimension.
        Use "{wl}", "{period0}" and "{period1}" in the string to dynamically include
        `wl`, 'tas_baseline_period[0]' and 'tas_baseline_period[1]'.
-<<<<<<< HEAD
        If None, no new dimensions will be added, invalid if `wl` is a sequence.
        If True, the dimension will include `wl` as numbers and units of "degC".
-    kwargs :
+    \*\*kwargs :
         Instructions on how to search for warming levels, passed to :py:func:`get_warming_level`.
-=======
-       If None, no new dimensions will be added.
-
-    kwargs
-        Instructions on how to search for warming levels.
-        The keyword arguments are passed to `get_warming_level()`
-
-        Valid keyword arguments are:
-            window : int
-            tas_baseline_period : list
-            ignore_member : bool
-            tas_csv : str
-            return_horizon: bool
->>>>>>> db7c976c
 
     Returns
     -------
     xr.Dataset or None
         Warming level dataset, or None if `ds` can't be subsetted for the requested warming level.
         The dataset will have a new dimension `warminglevel` with `wl_dim` as coordinates.
-        If `wl` was a list or if ds had a "realization" dim, the "time" axis is replaced by a fake time starting in 1000-01-01 and with a length of `window` years.
+        If `wl` was a list or if ds had a "realization" dim, the "time" axis is replaced
+        by a fake time starting in 1000-01-01 and with a length of `window` years.
         Start and end years of the subsets are bound in the new coordinate "warminglevel_bounds".
     """
     tas_baseline_period = standardize_periods(
