--- conflicted
+++ resolved
@@ -321,7 +321,6 @@
 
         # subset to the region
         if region is not None:
-<<<<<<< HEAD
             if region["method"] in region:
                 warnings.warn(
                     "You seem to be using a deprecated version of region. Please use the new formatting.",
@@ -335,9 +334,6 @@
                 region.pop(region["method"])
             ds = subset(ds, **region)
             ds.attrs["cat:domain"] = region["name"]
-=======
-            ds = subset(ds, region)
->>>>>>> 60417916
 
         # add relevant attrs
         ds.attrs["cat:processing_level"] = to_level
