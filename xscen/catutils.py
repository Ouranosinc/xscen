--- conflicted
+++ resolved
@@ -3,10 +3,7 @@
 import logging
 import operator as op
 import os
-<<<<<<< HEAD
 import queue
-=======
->>>>>>> c6500c98
 import string
 import threading
 import warnings
@@ -761,7 +758,7 @@
 
 
 def _parse_dates(facets):
-    if isinstance(facets['date_start'], str) and facets['date_start'].startswith('$$'):
+    if isinstance(facets["date_start"], str) and facets["date_start"].startswith("$$"):
         return "$$DATES$$"
 
     if facets["xrfreq"] == "fx":
@@ -816,9 +813,7 @@
 
 def _get_needed_fields(schema: dict, facets: dict):
     """Return the list of facets that is needed for a given schema."""
-    fake_facets = {
-        f: f"$${f}$$" for f, v in facets.items()
-    }
+    fake_facets = {f: f"$${f}$$" for f, v in facets.items()}
     fake_path = str(
         Path(*_parse_folders(schema["folders"], fake_facets))
         / _parse_filename(schema["filename"], fake_facets)
@@ -911,7 +906,7 @@
     data: Union[dict, xr.Dataset, xr.DataArray, pd.Series, DataCatalog, pd.DataFrame],
     schemas: Optional[Union[str, os.PathLike, list[dict], dict]] = None,
     root: os.PathLike = None,
-    **extra_facets
+    **extra_facets,
 ) -> Union[Path, DataCatalog, pd.DataFrame]:
     """Parse the schema from a configuration and construct path using a dictionary of facets.
 
@@ -958,6 +953,8 @@
         else:
             df = newcat
 
-        df['new_path'] = df.apply(_build_path, axis=1, schemas=schemas, root=root, **extra_facets).apply(str)
+        df["new_path"] = df.apply(
+            _build_path, axis=1, schemas=schemas, root=root, **extra_facets
+        ).apply(str)
         return newcat
     return _build_path(data, schemas=schemas, root=root, **extra_facets)