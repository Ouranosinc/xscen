--- conflicted
+++ resolved
@@ -15,23 +15,15 @@
 
 from .config import parse_config
 from .indicators import load_xclim_module
-<<<<<<< HEAD
 from .io import save_to_zarr
 from .utils import (
     add_attr,
     change_units,
     clean_up,
+    date_parser,
     standardize_periods,
     unstack_fill_nan,
     update_attr,
-=======
-from .utils import (
-    change_units,
-    clean_up,
-    date_parser,
-    standardize_periods,
-    unstack_fill_nan,
->>>>>>> 06a3fbef
 )
 
 logger = logging.getLogger(__name__)
@@ -44,17 +36,10 @@
 ]
 
 
-<<<<<<< HEAD
-
 def _(s):
     return s
 
 
-def fix_unphysical_values(
-    catalog: DataCatalog,
-):  # noqa: D401
-    """Base checkups for impossible values such as tasmin > tasmax, or negative precipitation.
-=======
 def health_checks(
     ds: Union[xr.Dataset, xr.DataArray],
     *,
@@ -73,7 +58,6 @@
 ) -> Union[None, xr.Dataset]:
     """
     Perform a series of health checks on the dataset. Be aware that missing data checks and flag checks can be slow.
->>>>>>> 06a3fbef
 
     Parameters
     ----------
