--- conflicted
+++ resolved
@@ -24,14 +24,9 @@
 
 Controlled Vocabulary and Mappings
 ----------------------------------
-<<<<<<< HEAD
-.. automodule:: xscen.utils.CV
-   :members:
-=======
 
 .. automodule:: xscen.utils
    :members: CV
->>>>>>> 4a2703ae
    :noindex:
 
 Regridding
