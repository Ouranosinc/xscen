{
 "cells": [
  {
   "cell_type": "code",
   "execution_count": null,
   "id": "0",
   "metadata": {
    "nbsphinx": "hidden"
   },
   "outputs": [],
   "source": [
    "# Remove flox spam\n",
    "\n",
    "import logging\n",
    "\n",
    "# Get the logger for the 'flox' package\n",
    "logger = logging.getLogger(\"flox\")\n",
    "# Set the logging level to WARNING\n",
    "logger.setLevel(logging.WARNING)"
   ]
  },
  {
   "cell_type": "markdown",
   "id": "1",
   "metadata": {},
   "source": [
    "# Getting Started\n",
    "\n",
    "This Notebook will go through all major steps of creating a climate scenario using `xscen`. These steps are:\n",
    "\n",
    "- `search_data_catalogs` to find a subset of datasets that match a given project's requirements.\n",
    "- `extract_dataset` to extract them.\n",
    "- `regrid_dataset` to regrid all data to a common grid.\n",
    "- `train` and `adjust` to bias correct the raw simulations.\n",
    "- `compute_indicators` to compute a list of indicators.\n",
    "- `climatological_op` and `spatial_mean` for spatio-temporal aggregation.\n",
    "- `compute_deltas` to compute deltas.\n",
    "- `ensemble_stats` for ensemble statistics.\n",
    "- `clean_up` for minor adjustments that have to be made in preparation for the final product.\n",
    "\n",
    "\n",
    "## Initialisation\n",
    "\n",
    "Typically, the first step should be to create a new *ProjectCatalog* to store the files that will be created during the process. More details on basic usage are provided in the Catalogs Notebook."
   ]
  },
  {
   "cell_type": "code",
   "execution_count": null,
   "id": "2",
   "metadata": {
    "tags": []
   },
   "outputs": [],
   "source": [
    "from pathlib import Path\n",
    "\n",
    "# A temporary bug fix waiting for xclim 0.49\n",
    "import xclim as xc\n",
    "\n",
    "import xscen as xs\n",
    "\n",
    "# Folder where to put the data\n",
    "output_folder = Path().absolute() / \"_data\"\n",
    "output_folder.mkdir(exist_ok=True)\n",
    "\n",
    "project = {\n",
    "    \"title\": \"example-gettingstarted\",\n",
    "    \"description\": \"This is an example catalog for xscen's documentation.\",\n",
    "}\n",
    "\n",
    "pcat = xs.ProjectCatalog(\n",
    "    str(output_folder / \"example-gettingstarted.json\"),\n",
    "    create=True,\n",
    "    project=project,\n",
    "    overwrite=True,\n",
    ")"
   ]
  },
  {
   "cell_type": "markdown",
   "id": "3",
   "metadata": {},
   "source": [
    "### Searching a subset of datasets within *DataCatalogs*\n",
    "\n",
    "<div class=\"alert alert-info\"> <b>INFO</b>\n",
    "\n",
    "At this stage, the search criteria should be for variables that will be **bias corrected**, not necessarily the variables required for the final product. For example, if `sfcWindfromdir` is the final product, then `uas` and `vas` should be searched for since these are the variables that will be bias corrected.\n",
    "</div>\n",
    "\n",
    "`xs.search_data_catalogs` is used to consult a list of *DataCatalogs* and find a subset of datasets that match given search parameters. More details on that function and possible usage are given in the [Understanding Catalogs](1_catalog.ipynb#Advanced-search:-xs.search_data_catalogs) Notebook.\n",
    "\n",
    "The function also plays the double role of preparing certain arguments for the extraction function, as detailed in the relevant [section of this tutorial](#Simplifying-the-call-to-extract_dataset()-with-search_data_catalogs()).\n",
    "\n",
    "Due to how different reference datasets are from climate simulations, this function might have to be called multiple times and the results concatenated into a single dictionary.\n",
    "\n",
    "For the purpose of this tutorial, temperatures and the land fraction from NorESM2-MM will be used:"
   ]
  },
  {
   "cell_type": "code",
   "execution_count": null,
   "id": "4",
   "metadata": {
    "tags": []
   },
   "outputs": [],
   "source": [
    "variables_and_freqs = {\"tas\": \"D\", \"sftlf\": \"fx\"}\n",
    "other_search_criteria = {\n",
    "    \"source\": [\"NorESM2-MM\"],\n",
    "    \"processing_level\": [\"raw\"],\n",
    "    \"experiment\": \"ssp245\",\n",
    "}\n",
    "\n",
    "cat_sim = xs.search_data_catalogs(\n",
    "    data_catalogs=[str(output_folder / \"tutorial-catalog.json\")],\n",
    "    variables_and_freqs=variables_and_freqs,\n",
    "    other_search_criteria=other_search_criteria,\n",
    "    periods=[2001, 2002],\n",
    "    match_hist_and_fut=True,\n",
    ")\n",
    "\n",
    "cat_sim"
   ]
  },
  {
   "cell_type": "markdown",
   "id": "5",
   "metadata": {},
   "source": [
    "The result of `search_data_catalog` is a dictionary with one entry per unique ID. Note that a unique ID can be associated to multiple *intake datasets*, as is the case here, because `intake-esm` groups catalog lines per *id - domain - processing_level - xrfeq*."
   ]
  },
  {
   "cell_type": "code",
   "execution_count": null,
   "id": "6",
   "metadata": {
    "tags": []
   },
   "outputs": [],
   "source": [
    "cat_sim[\"CMIP6_ScenarioMIP_NCC_NorESM2-MM_ssp245_r1i1p1f1_example-region\"].df"
   ]
  },
  {
   "cell_type": "markdown",
   "id": "7",
   "metadata": {},
   "source": [
    "## Extracting data\n",
    "\n",
    "<div class=\"alert alert-warning\"> <b>WARNING</b>\n",
    "\n",
    "It is heavily recommended to stop and analyse the results of `search_data_catalogs` before proceeding to the extraction function.\n",
    "</div>\n",
    "\n",
    "### Defining the region\n",
    "\n",
    "The region for a given project is defined using a dictionary with the relevant information to be used by `clisops.core.subset`. The required fields are as follows:\n",
    "\n",
    "region =\n",
    "\n",
    "    \"name\": str,                    {this will overwrite the *domain* column in the catalog}\n",
    "    \"method\": str,                  [gridpoint, bbox, shape, sel]\n",
    "    \"tile_buffer\": float,    {approximate number of pixels used to expand the domain based on model resolution}\n",
    "    **kwargs                        {other arguments to send `clisops`}\n",
    "\n",
    "The argument *tile_buffer* (optional) is used to apply a buffer zone around the region that is adjusted dynamically according to model resolution during the extraction process (for *bbox* and *shape* only). This is useful to make sure that grid cells that only partially cover the region are selected too.\n",
    "\n",
    "The documentation for the supported subsetting methods are in the following links:\n",
    "\n",
    "- [gridpoint](https://clisops.readthedocs.io/en/latest/api.html#clisops.core.subset.subset_gridpoint)\n",
    "- [bbox](https://clisops.readthedocs.io/en/latest/api.html#clisops.core.subset.subset_bbox)\n",
    "- [shape](https://clisops.readthedocs.io/en/latest/api.html#clisops.core.subset.subset_shape)\n",
    "- *sel* is simply a call to xarray"
   ]
  },
  {
   "cell_type": "code",
   "execution_count": null,
   "id": "8",
   "metadata": {
    "tags": []
   },
   "outputs": [],
   "source": [
    "region = {\n",
    "    \"name\": \"example-region\",\n",
    "    \"method\": \"bbox\",\n",
    "    \"tile_buffer\": 1.5,\n",
    "    \"lon_bnds\": [-75, -74],\n",
    "    \"lat_bnds\": [45, 46],\n",
    "}"
   ]
  },
  {
   "cell_type": "markdown",
   "id": "9",
   "metadata": {},
   "source": [
    "### Preparing arguments for *xarray*\n",
    "\n",
    "`xscen` makes use of `intake_esm`'s [to_dataset_dict()](https://intake-esm.readthedocs.io/en/stable/reference/api.html?highlight=to_dataset_dict) for the extraction process, which will automatically compute missing variables as required. Also, this function manages Catalogs, IDs, and both NetCDF and Zarr files seamlessly. When the catalog is made of a single dataset, `to_dataset()` can be used instead to directly obtain an *xr.Dataset* instead of a dictionary.\n",
    "\n",
    "There are a few key differences compared to using *xarray* directly, one of which being that it uses `xr.open_dataset`, even when multiple files are involved, with a subsequent call to `xr.combine_by_coords`. Kwargs are therefore separated in two:\n",
    "\n",
    "- `xr_open_kwargs` is used for optional arguments in `xarray.open_dataset`.\n",
    "\n",
    "- `xr_combine_kwargs` is used for optional arguments in `xarray.combine_by_coords`.\n",
    "\n",
    "More information on possible kwargs can be obtained here: [xarray.open_dataset](https://xarray.pydata.org/en/stable/generated/xarray.open_dataset.html) & [xarray.combine_by_coords](https://xarray.pydata.org/en/stable/generated/xarray.combine_by_coords.html)"
   ]
  },
  {
   "cell_type": "code",
   "execution_count": null,
   "id": "10",
   "metadata": {
    "tags": []
   },
   "outputs": [],
   "source": [
    "# Kwargs for xr.open_dataset\n",
    "xr_open_kwargs = {\"drop_variables\": [\"height\", \"time_bnds\"], \"engine\": \"h5netcdf\"}\n",
    "\n",
    "# Kwargs for xr.combine_by_coords\n",
    "xr_combine_kwargs = {\"data_vars\": \"minimal\"}"
   ]
  },
  {
   "cell_type": "markdown",
   "id": "11",
   "metadata": {},
   "source": [
    "### Extraction function\n",
    "\n",
    "Extraction is done on each dataset by calling `xs.extract_dataset()`. Since the output could have multiple frequencies, the function returns a python dictionary with keys following the output frequency.\n",
    "\n",
    "- `catalog` is the *DataCatalog* to extract.\n",
    "- `variables_and_freqs` is the same as previously used for `search_data_catalogs`.\n",
    "- `periods` is used to extract specific time periods.\n",
    "- `to_level` will change the *processing_level* of the output. Defaults to \"extracted\".\n",
    "- `region`, `xr_open_kwargs`, and `xr_combine_kwargs` are described above.\n",
    "\n",
    "**NOTE:** Calling the extraction function without passing by `search_data_catalogs` beforehand is possible, but will not support *DerivedVariables*.\n",
    "\n",
    "<div class=\"alert alert-info\"> <b>NOTE</b>\n",
    "\n",
    "`extract_dataset` currently only accepts a single unique ID at a time.\n",
    "</div>"
   ]
  },
  {
   "cell_type": "code",
   "execution_count": null,
   "id": "12",
   "metadata": {
    "tags": []
   },
   "outputs": [],
   "source": [
    "# Example with a single simulation\n",
    "ds_dict = xs.extract_dataset(\n",
    "    catalog=cat_sim[\"CMIP6_ScenarioMIP_NCC_NorESM2-MM_ssp245_r1i1p1f1_example-region\"],\n",
    "    variables_and_freqs=variables_and_freqs,\n",
    "    periods=[2001, 2002],\n",
    "    region=region,\n",
    "    xr_open_kwargs=xr_open_kwargs,\n",
    "    xr_combine_kwargs=xr_combine_kwargs,\n",
    ")\n",
    "\n",
    "ds_dict"
   ]
  },
  {
   "cell_type": "markdown",
   "id": "13",
   "metadata": {},
   "source": [
    "### Saving files to disk\n",
    "\n",
    "`extract_dataset` does not actually *save* anything to disk. It simply opens and prepares the files as per requested, using lazy computing. The result is a python dictionary containing the results, separated per *xrfreq*.\n",
    "\n",
    "`xscen` has two functions for the purpose of saving data: `save_to_netcdf` and `save_to_zarr`. If possible for a given project, it is strongly recommended to use Zarr files since these are often orders of magnitude faster to read and create compared to NetCDF. They do have a few quirks, however:\n",
    "\n",
    "- Chunk size must separate the dataset in *exactly* equal chunks (with the exception of the last). While it is recommended to calculate ideal chunking and provide them explicitly to the function, `io.estimate_chunks()` can be used to automatically estimate a decent chunking. In a similar way, `io.subset_maxsize()` can be used to roughly cut a dataset along the *time* dimension into subsets of a given size (in Gb), which is especially useful for saving NetCDF files.\n",
    " Chunk sizes can be passed to the two saving functions in a dictionary. Spatial dimensions can be generalized as `'X'` and `'Y'`, which will be mapped to the *xarray.Dataset*'s actual grid type's dimension names.\n",
    "\n",
    "\n",
    "- Default behaviour for a Zarr is to act like a directory, with each new variable being assigned a subfolder. This is great when all required variables have the same dimensions and frequency, but will crash otherwise. If you have daily *tasmax* and subdaily *pr*, for example, they need to be assigned different paths.\n",
    "\n",
    "\n",
    "\n",
    "\n",
    "#### Updating the catalog\n",
    "\n",
    "`intake-esm` will automatically copy the catalog's entry in the dataset's metadata, with a `cat:attr` format. Where appropriate, `xscen` updates that information to keep the metadata up to date with the manipulations. `ProjectCatalog.update_from_ds` will in turn read the metadata of a Dataset and fill in the information into a new catalog entry.\n",
    "\n",
    "This loop means that upon completing a step in the creation of a climate scenario, `ProjectCatalog.update_from_ds()` can be called to update the catalog.\n"
   ]
  },
  {
   "cell_type": "code",
   "execution_count": null,
   "id": "14",
   "metadata": {
    "tags": []
   },
   "outputs": [],
   "source": [
    "for ds in ds_dict.values():\n",
    "    filename = str(\n",
    "        output_folder\n",
    "        / f\"{ds.attrs['cat:id']}.{ds.attrs['cat:domain']}.{ds.attrs['cat:processing_level']}.{ds.attrs['cat:frequency']}.zarr\"\n",
    "    )\n",
    "    chunks = xs.io.estimate_chunks(ds, dims=[\"time\"], target_mb=50)\n",
    "    xs.save_to_zarr(ds, filename, rechunk=chunks, mode=\"o\")\n",
    "\n",
    "    # Strongly suggested to update the project catalog AFTER you save to disk, in case it crashes during the process\n",
    "    pcat.update_from_ds(ds=ds, path=filename, info_dict={\"format\": \"zarr\"})\n",
    "\n",
    "pcat.df"
   ]
  },
  {
   "cell_type": "markdown",
   "id": "15",
   "metadata": {},
   "source": [
    "### Simplifying the call to extract_dataset() with search_data_catalogs()\n",
    "\n",
    "When a catalog was produced using `search_data_catalogs`, `xscen` will automatically save the requested periods and frequencies, in addition to *DerivedVariables*. This means that these items do not need to be included during the call to `extract_dataset` and make it possible to extract datasets that have different requirements (such as reference datasets and future simulations)."
   ]
  },
  {
   "cell_type": "code",
   "execution_count": null,
   "id": "16",
   "metadata": {
    "tags": []
   },
   "outputs": [],
   "source": [
    "cat_sim[\n",
    "    \"CMIP6_ScenarioMIP_NCC_NorESM2-MM_ssp245_r1i1p1f1_example-region\"\n",
    "]._requested_periods"
   ]
  },
  {
   "cell_type": "code",
   "execution_count": null,
   "id": "17",
   "metadata": {
    "tags": []
   },
   "outputs": [],
   "source": [
    "print(\n",
    "    cat_sim[\n",
    "        \"CMIP6_ScenarioMIP_NCC_NorESM2-MM_ssp245_r1i1p1f1_example-region\"\n",
    "    ]._requested_variables_true\n",
    ")\n",
    "print(\n",
    "    cat_sim[\n",
    "        \"CMIP6_ScenarioMIP_NCC_NorESM2-MM_ssp245_r1i1p1f1_example-region\"\n",
    "    ]._requested_variable_freqs\n",
    ")"
   ]
  },
  {
   "cell_type": "markdown",
   "id": "18",
   "metadata": {},
   "source": [
    "Since `cat_sim` contains multiple datasets, extracting the data should be done by looping on `.items()` or `.values()`. Also, since 'CMIP6_ScenarioMIP_NCC_NorESM2-MM_ssp126_r1i1p1f1_example-region' was extracted in the previous step, `pcat.exists_in_cat` can be used to skip re-extracting."
   ]
  },
  {
   "cell_type": "code",
   "execution_count": null,
   "id": "19",
   "metadata": {
    "tags": []
   },
   "outputs": [],
   "source": [
    "for key, dc in cat_sim.items():\n",
    "    if not pcat.exists_in_cat(id=key, processing_level=\"extracted\"):\n",
    "        dset_dict = xs.extract_dataset(\n",
    "            catalog=dc,\n",
    "            region=region,\n",
    "            xr_open_kwargs=xr_open_kwargs,\n",
    "            xr_combine_kwargs=xr_combine_kwargs,\n",
    "        )\n",
    "\n",
    "        for ds in dset_dict.values():\n",
    "            filename = str(\n",
    "                output_folder\n",
    "                / f\"{ds.attrs['cat:id']}.{ds.attrs['cat:domain']}.{ds.attrs['cat:processing_level']}.{ds.attrs['cat:frequency']}.zarr\"\n",
    "            )\n",
    "            chunks = xs.io.estimate_chunks(ds, dims=[\"time\"], target_mb=50)\n",
    "            xs.save_to_zarr(ds, filename, rechunk=chunks, mode=\"o\")\n",
    "\n",
    "            # Strongly suggested to update the project catalog AFTER you save to disk, in case it crashes during the process\n",
    "            pcat.update_from_ds(ds=ds, path=filename, info_dict={\"format\": \"zarr\"})"
   ]
  },
  {
   "cell_type": "code",
   "execution_count": null,
   "id": "20",
   "metadata": {
    "nbsphinx": "hidden"
   },
   "outputs": [],
   "source": [
    "# This is a hidden cell. Since the sample files are very small, we'll create fake data covering a longer time period and hijack the previously saved files.\n",
    "\n",
    "import shutil\n",
    "\n",
    "from xscen.testing import datablock_3d, fake_data\n",
    "\n",
    "ds_dict = pcat.search(processing_level=\"extracted\", variable=\"tas\").to_dataset_dict()\n",
    "for key, ds in ds_dict.items():\n",
    "    attrs = ds.attrs\n",
    "    filename = pcat.search(id=ds.attrs[\"cat:id\"], variable=\"tas\").df.path.iloc[0]\n",
    "\n",
    "    shutil.rmtree(filename)\n",
    "\n",
    "    data = fake_data(\n",
    "        nyears=71,\n",
    "        ny=len(ds.lat),\n",
    "        nx=len(ds.lon),\n",
    "        rand_type=\"tas\",\n",
    "        seed=sorted(list(ds_dict.keys())).index(key),\n",
    "        amplitude=15,\n",
    "        offset=2,\n",
    "    )\n",
    "    ds = datablock_3d(\n",
    "        data,\n",
    "        \"tas\",\n",
    "        \"lon\",\n",
    "        -75,\n",
    "        \"lat\",\n",
    "        45,\n",
    "        x_step=1,\n",
    "        y_step=1.5,\n",
    "        start=\"1/1/1981\",\n",
    "        freq=\"D\",\n",
    "        as_dataset=True,\n",
    "    )\n",
    "    ds.attrs = attrs\n",
    "    ds.attrs[\"cat:date_start\"] = \"1981-01-01\"\n",
    "    ds.attrs[\"cat:date_end\"] = \"2050-01-01\"\n",
    "    chunks = xs.io.estimate_chunks(ds, dims=[\"time\"], target_mb=50)\n",
    "    xs.save_to_zarr(ds, filename, rechunk=chunks, mode=\"o\")\n",
    "\n",
    "    pcat.update_from_ds(ds=ds, path=filename, info_dict={\"format\": \"zarr\"})\n",
    "\n",
    "# For this tutorial, we'll also create a fake reference dataset\n",
    "data = fake_data(\n",
    "    nyears=31, ny=5, nx=4, rand_type=\"tas\", seed=42, amplitude=25, offset=-2\n",
    ")\n",
    "ds_ref = datablock_3d(\n",
    "    data,\n",
    "    \"tas\",\n",
    "    \"lon\",\n",
    "    -74.875,\n",
    "    \"lat\",\n",
    "    45.275,\n",
    "    x_step=0.25,\n",
    "    y_step=0.55,\n",
    "    start=\"1/1/1981\",\n",
    "    freq=\"D\",\n",
    "    as_dataset=True,\n",
    ")\n",
    "ds_ref.attrs = attrs\n",
    "ds_ref.attrs[\"cat:date_start\"] = \"1981-01-01\"\n",
    "ds_ref.attrs[\"cat:date_end\"] = \"2010-01-01\"\n",
    "ds_ref.attrs[\"cat:source\"] = \"ERA5-Land\"\n",
    "ds_ref.attrs[\"cat:institution\"] = \"ECMWF\"\n",
    "ds_ref.attrs[\"cat:domain\"] = \"finer-grid\"\n",
    "ds_ref.attrs[\"cat:activity\"] = None\n",
    "ds_ref.attrs[\"cat:experiment\"] = None\n",
    "ds_ref.attrs[\"cat:member\"] = None\n",
    "ds_ref.attrs[\"cat:mip_era\"] = None\n",
    "ds_ref.attrs[\"cat:path\"] = None\n",
    "ds_ref.attrs[\"cat:id\"] = xs.catalog.generate_id(ds_ref)[0]\n",
    "\n",
    "filename = filename.replace(Path(filename).stem, ds_ref.attrs[\"cat:id\"])\n",
    "xs.save_to_zarr(ds_ref, filename, rechunk=chunks, mode=\"o\")\n",
    "pcat.update_from_ds(ds=ds_ref, path=filename, info_dict={\"format\": \"zarr\"})"
   ]
  },
  {
   "cell_type": "markdown",
   "id": "21",
   "metadata": {},
   "source": [
    "## Regridding data\n",
    "\n",
    "<div class=\"alert alert-info\"> <b>NOTE</b>\n",
    "\n",
    "Regridding in `xscen` is built upon `xESMF`. For more information on basic usage and available regridding methods, [please consult their documentation](https://xesmf.readthedocs.io/en/latest/). Their [masking and extrapolation tutorial](https://xesmf.readthedocs.io/en/latest/notebooks/Masking.html) is of particular interest.\n",
    "\n",
    "More details on the regridding functions themselves can be found within the [ESMPy](https://earthsystemmodeling.org/esmpy/) and [ESMF](https://earthsystemmodeling.org/) documentation.\n",
    "</div>\n",
    "\n",
    "The only requirement for using datasets in `xESMF` is that they contain *lon* and *lat*, with *mask* as an optional data variable. Using these, the package can manage both regular and rotated grids. The main advantage of `xESMF` compared to other tools such as *scipy*'s *griddata*, in addition to the fact that the methods are climate science-based, is that the transformation weights are calculated once and broadcasted on the *time* dimension.\n",
    "\n",
    "### Preparing the destination grid\n",
    "\n",
    "`xscen` currently does not explicitly support any function to create a destination grid. If required, however, `xESMF` itself has utilities that can easily create custom regular grids, such as `xesmf.util.cf_grid_2d`."
   ]
  },
  {
   "cell_type": "code",
   "execution_count": null,
   "id": "22",
   "metadata": {
    "tags": []
   },
   "outputs": [],
   "source": [
    "import xesmf\n",
    "\n",
    "ds_grid = xesmf.util.cf_grid_2d(-75, -74, 0.25, 45, 48, 0.55)\n",
    "\n",
    "# cf_grid_2d does not set the 'axis' attribute\n",
    "ds_grid[\"lon\"].attrs[\"axis\"] = \"X\"\n",
    "ds_grid[\"lat\"].attrs[\"axis\"] = \"Y\"\n",
    "\n",
    "# xscen will use the domain to re-assign attributes, so it is important to set it up for custom grids like this\n",
    "ds_grid.attrs[\"cat:domain\"] = \"finer-grid\"\n",
    "ds_grid"
   ]
  },
  {
   "cell_type": "markdown",
   "id": "23",
   "metadata": {},
   "source": [
    "### Masking grid cells\n",
    "\n",
    "Masks can be used on both the original grid and the destination grid to ignore certain grid cells during the regridding process. These masks follow the `ESMF` convention, meaning that the mask is a variable within the Dataset, named *mask* and comprised of 0 and 1.\n",
    "\n",
    "`xs.create_mask` will create an adequate DataArray, following the instructions given to the function. In the case of variables that have a time component, the first timestep will be chosen."
   ]
  },
  {
   "cell_type": "code",
   "execution_count": null,
   "id": "24",
   "metadata": {
    "tags": []
   },
   "outputs": [],
   "source": [
    "# to_dataset() will open the dataset, as long as the search() gave a single result.\n",
    "ds_example = pcat.search(\n",
    "    id=\"CMIP6_ScenarioMIP_NCC_NorESM2-MM_ssp245_r1i1p1f1_example-region\",\n",
    "    processing_level=\"extracted\",\n",
    "    variable=\"sftlf\",\n",
    ").to_dataset()\n",
    "\n",
    "# Will mask all pixels that do not match these requirements (at least 25% land)\n",
    "ds_example[\"mask\"] = xs.create_mask(\n",
    "    ds_example, variable=\"sftlf\", where_operator=\">\", where_threshold=25, mask_nans=True\n",
    ")"
   ]
  },
  {
   "cell_type": "code",
   "execution_count": null,
   "id": "25",
   "metadata": {
    "tags": []
   },
   "outputs": [],
   "source": [
    "import matplotlib.patches as patches\n",
    "import matplotlib.pyplot as plt\n",
    "\n",
    "# Plot sftlf\n",
    "ax = plt.subplot(121)\n",
    "ds_example.sftlf.plot.imshow()\n",
    "plt.title(\"sftlf\")\n",
    "\n",
    "# Plot the mask\n",
    "plt.subplot(122)\n",
    "ds_example.mask.plot.imshow()\n",
    "plt.title(\"mask\")"
   ]
  },
  {
   "cell_type": "markdown",
   "id": "26",
   "metadata": {},
   "source": [
    "### Preparing arguments for xESMF.Regridder\n",
    "\n",
    "<div class=\"alert alert-info\">  <b>NOTE</b>\n",
    "\n",
    "xESMF's API appears to be broken on their ReadTheDocs. For a list of available arguments and options in `Regridder()`, please consult their [Github page](https://github.com/pangeo-data/xESMF/blob/master/xesmf/frontend.py) directly.\n",
    "</div>\n",
    "\n",
    "`xESMF.Regridder` is the main utility that computes the transformation weights and performs the regridding. It is supported by many optional arguments and methods, which can be called in `xscen` through `regridder_kwargs`.\n",
    "\n",
    "Available options are:\n",
    "\n",
    "     method: str\n",
    "         Regridding method. More details are given within the ESMF documentation and xESMF tutorials.\n",
    "        - 'bilinear'  (Default)\n",
    "        - 'nearest_s2d'\n",
    "        - 'nearest_d2s'\n",
    "        - 'conservative'\n",
    "        - 'conservative_normed'\n",
    "        - 'patch'\n",
    "\n",
    "    extrap_method: str\n",
    "        Extrapolation method. Defaults to None.\n",
    "        - 'inverse_dist'\n",
    "        - 'nearest_s2d'\n",
    "\n",
    "    extrap_dist_exponent: float\n",
    "        Exponent to raise the distance to when calculating weights for extrapolation.\n",
    "        Defaults to 2.0.\n",
    "\n",
    "    extrap_num_src_pnts : int, optional\n",
    "        The number of source points to use for the extrapolation methods that use more than one source point.\n",
    "        Defaults to 8\n",
    "\n",
    "    unmapped_to_nan: boolean, optional\n",
    "        Set values of unmapped points to `np.nan` instead of the ESMF default of 0.\n",
    "        Defaults to True.\n",
    "\n",
    "    periodic: boolean, optional\n",
    "        Only really useful for global grids with non-conservative regridding.\n",
    "\n",
    "Other options exist in `ESMF/ESMPy`, but not `xESMF`. As they get implemented, they should automatically get supported by `xscen`.\n",
    "\n",
    "<div class=\"alert alert-info\">  <b>NOTE</b>\n",
    "\n",
    "Some utilities that exist in `xESMF` have not yet been explicitly added to `xscen`. If *conservative* regridding is desired, for instance, some additional scripts might be required on the User's side to create the lon/lat boundaries\n",
    "</div>"
   ]
  },
  {
   "cell_type": "code",
   "execution_count": null,
   "id": "27",
   "metadata": {
    "tags": []
   },
   "outputs": [],
   "source": [
    "regridder_kwargs = {\"extrap_method\": \"inverse_dist\"}"
   ]
  },
  {
   "cell_type": "markdown",
   "id": "28",
   "metadata": {},
   "source": [
    "### Regridding function\n",
    "\n",
    "Regridding for a Dataset is done through `xs.regrid_dataset`, which manages calls to `xESMF.Regridder` and makes sure that the output is CF-compliant.\n",
    "\n",
    "- `weights_location` provides a path where to save the regridding weights (NetCDF file). This file (alongside `reuse_weights=True`) is used by `xESMF` to reuse the transformation weights between datasets that are deemed to have the same grid and vastly improve the speed of the function.\n",
    "- `intermediate_grids` can be called to perform the regridding process in multiple steps. This is recommended when the jump in resolution is very high between the original and destination grid (e.g. from 3° to 0.08°).\n",
    "- `ds_grid` & `regridder_kwargs` are described above."
   ]
  },
  {
   "cell_type": "code",
   "execution_count": null,
   "id": "29",
   "metadata": {
    "tags": []
   },
   "outputs": [],
   "source": [
    "# to_dataset_dict() is called to cast the search results as xr.Dataset objects\n",
    "# frequency=\"^(?!fx$).*$\" is used to exclude fixed fields from the results\n",
    "ds_dict = pcat.search(\n",
    "    processing_level=\"extracted\", frequency=\"^(?!fx$).*$\", domain=\"example-region\"\n",
    ").to_dataset_dict()\n",
    "\n",
    "mask_args = {\n",
    "    \"variable\": \"sftlf\",\n",
    "    \"where_operator\": \">\",\n",
    "    \"where_threshold\": 25,\n",
    "    \"mask_nans\": True,\n",
    "}\n",
    "\n",
    "for ds in ds_dict.values():\n",
    "    # Add a mask on the original grid.\n",
    "    ds[\"mask\"] = xs.create_mask(\n",
    "        pcat.search(\n",
    "            id=ds.attrs[\"cat:id\"], processing_level=\"extracted\", variable=\"sftlf\"\n",
    "        ).to_dataset(),\n",
    "        **mask_args,\n",
    "    )\n",
    "\n",
    "    # Regridding function\n",
    "    ds_regrid = xs.regrid_dataset(\n",
    "        ds=ds,\n",
    "        weights_location=str(output_folder / \"gs-weights\"),\n",
    "        ds_grid=ds_grid,\n",
    "        regridder_kwargs=regridder_kwargs,\n",
    "    )\n",
    "\n",
    "    # Save to zarr\n",
    "    filename = str(\n",
    "        output_folder\n",
    "        / f\"{ds_regrid.attrs['cat:id']}.{ds_regrid.attrs['cat:domain']}.{ds_regrid.attrs['cat:processing_level']}.{ds_regrid.attrs['cat:frequency']}.zarr\"\n",
    "    )\n",
    "    chunks = xs.io.estimate_chunks(ds, dims=[\"time\"], target_mb=50)\n",
    "    xs.save_to_zarr(ds=ds_regrid, filename=filename, rechunk=chunks, mode=\"o\")\n",
    "    pcat.update_from_ds(ds_regrid, path=filename, format=\"zarr\")"
   ]
  },
  {
   "cell_type": "code",
   "execution_count": null,
   "id": "30",
   "metadata": {
    "tags": []
   },
   "outputs": [],
   "source": [
    "import matplotlib.patches as patches\n",
    "\n",
    "plt.figure(figsize=[15, 5])\n",
    "\n",
    "vmin = float(ds.tas.isel(time=0).min())\n",
    "vmax = float(ds.tas.isel(time=0).max())\n",
    "\n",
    "ax = plt.subplot(131)\n",
    "ds.tas.isel(time=0).plot.imshow(vmin=vmin, vmax=vmax)\n",
    "plt.title(\"tas: original grid\")\n",
    "rect = patches.Rectangle(\n",
    "    (-75, 45), 1, 2.75, linewidth=1, edgecolor=\"r\", facecolor=\"none\"\n",
    ")\n",
    "ax.add_patch(rect)\n",
    "\n",
    "ax = plt.subplot(132)\n",
    "(ds.tas.isel(time=0).where(ds.mask == 1)).plot.imshow(vmin=vmin, vmax=vmax)\n",
    "rect = patches.Rectangle(\n",
    "    (-75, 45), 1, 2.75, linewidth=1, edgecolor=\"r\", facecolor=\"none\"\n",
    ")\n",
    "ax.add_patch(rect)\n",
    "plt.title(\"tas: original + mask\")\n",
    "plt.tight_layout()\n",
    "\n",
    "plt.subplot(133)\n",
    "ds_regrid.tas.isel(time=0).plot.imshow(vmin=vmin, vmax=vmax)\n",
    "plt.title(\"tas: regridded with mask + extrapolation\")\n",
    "plt.tight_layout()"
   ]
  },
  {
   "cell_type": "markdown",
   "id": "31",
   "metadata": {},
   "source": [
    "## Bias adjusting data\n",
    "\n",
    "<div class=\"alert alert-info\"> <b>NOTE</b>\n",
    "\n",
    "Bias adjustment in `xscen` is built upon `xsdba`. For more information on basic usage and available methods, [please consult their documentation](https://xsdba.readthedocs.io/en/latest/).\n",
    "</div>\n",
    "\n",
    "### Preparing arguments for xsdba\n",
    "\n",
    "Many optional arguments are used by `xsdba` during the training and adjustment processes. These options heavily depend on the bias adjustment method used, so it is recommended to consult their documentation before proceeding further.\n",
    "\n",
    "These arguments can be sent by using `xsdba_train_kwargs` and `xsdba_adjust_kwargs` during the call to `xs.train` and `xs.adjust` respectively."
   ]
  },
  {
   "cell_type": "code",
   "execution_count": null,
   "id": "32",
   "metadata": {
    "tags": []
   },
   "outputs": [],
   "source": [
    "xsdba_train_args = {\"kind\": \"+\", \"nquantiles\": 50}\n",
    "\n",
<<<<<<< HEAD
    "xsdba_adjust_args = {\"detrend\": 3, \"interp\": \"linear\", \"extrapolation\": \"constant\"}"
=======
    "xclim_adjust_args = {\"detrend\": 3, \"extrapolation\": \"constant\"}"
>>>>>>> d71ae5ec
   ]
  },
  {
   "cell_type": "markdown",
   "id": "33",
   "metadata": {},
   "source": [
    "### Bias adjustment function\n",
    "\n",
    "Bias adjustment is done through `xs.train` and `xs.adjust`. They are kept separate to account for cases where a voluminous dataset would require saving after the training step.\n",
    "\n",
    "The arguments to *train()* are:\n",
    "\n",
    "- `dref` and `dhist` indicate the reference and historical datasets.\n",
    "- `var` indicates which variable to bias correct.\n",
    "- `period` defines the period used for building the transfer function.\n",
    "- `method` indicates which bias adjusting method to call within `xsdba`.\n",
    "- `maximal_calendar` instructs on which calendar to use, following this hierarchy: 360_day < noleap < standard < all_leap\n",
    "- `adapt_freq` is used for bias adjusting the frequency of dry/wet days (precipitation only).\n",
    "- `jitter_under` adds a random noise under a given threshold.\n",
    "- `jitter_over`adds a random noise over a given threshold.\n",
    "- `xsdba_train_kwargs` is described above.\n",
    "\n",
    "The arguments to *adjust()* are:\n",
    "\n",
    "- `dtrain` is the result of `biasadjust.train`.\n",
    "- `dsim` is the simulation to bias adjust.\n",
    "- `periods` defines the period(s) to bias adjust.\n",
    "- `xsdba_adjust_kwargs` is described above.\n",
    "\n",
    "<div class=\"alert alert-info\">  <b>NOTE</b>\n",
    "\n",
    "These functions currently do not support multiple variables due to the fact that train and adjust arguments might vary. The function must be called separately for every variable.\n",
    "</div>"
   ]
  },
  {
   "cell_type": "code",
   "execution_count": null,
   "id": "34",
   "metadata": {
    "tags": []
   },
   "outputs": [],
   "source": [
    "ds_dict = pcat.search(processing_level=\"regridded\").to_dataset_dict()\n",
    "\n",
    "# # Open the reference dataset, in this case ERA5-Land\n",
    "ds_ref = pcat.search(processing_level=\"extracted\", source=\"ERA5-Land\").to_dataset()\n",
    "\n",
    "# Currently, only a single variable can be bias adjusted at a time\n",
    "variables = [\"tas\"]\n",
    "for v in variables:\n",
    "    for ds in ds_dict.values():\n",
    "        # Train\n",
    "        ds_train = xs.train(\n",
    "            dref=ds_ref,\n",
    "            dhist=ds,\n",
    "            var=[\"tas\"],\n",
    "            period=[\"1981\", \"2010\"],\n",
    "            xsdba_train_args=xsdba_train_args,\n",
    "        )\n",
    "\n",
    "        # Adjust\n",
    "        ds_adj = xs.adjust(\n",
    "            dtrain=ds_train,\n",
    "            dsim=ds,\n",
    "            periods=[\"1981\", \"2050\"],\n",
    "            bias_adjust_institution=\"Ouranos\",  # add new attribute cat:bias_adjust_institution\n",
    "            bias_adjust_project=\"xscen-tutorial\",  # add new attribute cat:bias_adjust_project\n",
    "            xsdba_adjust_args=xsdba_adjust_args,\n",
    "        )\n",
    "\n",
    "        # Save to zarr\n",
    "        filename = str(\n",
    "            output_folder\n",
    "            / f\"{ds_adj.attrs['cat:id']}.{ds_adj.attrs['cat:domain']}.{ds_adj.attrs['cat:processing_level']}.{ds_adj.attrs['cat:frequency']}.zarr\"\n",
    "        )\n",
    "        chunks = xs.io.estimate_chunks(ds_adj, dims=[\"time\"], target_mb=50)\n",
    "        xs.save_to_zarr(ds=ds_adj, filename=filename, rechunk=chunks, mode=\"o\")\n",
    "        pcat.update_from_ds(ds_adj, path=filename, format=\"zarr\")"
   ]
  },
  {
   "cell_type": "code",
   "execution_count": null,
   "id": "35",
   "metadata": {
    "tags": []
   },
   "outputs": [],
   "source": [
    "ds = pcat.search(\n",
    "    processing_level=\"regridded\",\n",
    "    variable=\"tas\",\n",
    "    id=\"CMIP6_ScenarioMIP_NCC_NorESM2-MM_ssp245_r1i1p1f1_example-region\",\n",
    ").to_dataset()\n",
    "ds_adj = pcat.search(\n",
    "    processing_level=\"biasadjusted\",\n",
    "    variable=\"tas\",\n",
    "    id=\"CMIP6_ScenarioMIP_NCC_NorESM2-MM_ssp245_r1i1p1f1_example-region\",\n",
    ").to_dataset()\n",
    "\n",
    "vmin = min(\n",
    "    [\n",
    "        float(ds_ref.tas.sel(time=slice(\"1981\", \"2010\")).mean(dim=\"time\").min()),\n",
    "        float(ds.tas.sel(time=slice(\"1981\", \"2010\")).mean(dim=\"time\").min()),\n",
    "    ]\n",
    ")\n",
    "vmax = max(\n",
    "    [\n",
    "        float(ds_ref.tas.sel(time=slice(\"1981\", \"2010\")).mean(dim=\"time\").max()),\n",
    "        float(ds.tas.sel(time=slice(\"1981\", \"2010\")).mean(dim=\"time\").max()),\n",
    "    ]\n",
    ")\n",
    "\n",
    "fig = plt.figure(figsize=(15, 5))\n",
    "plt.subplot(141)\n",
    "ds_ref.tas.sel(time=slice(\"1981\", \"2010\")).mean(dim=\"time\").transpose(\n",
    "    \"lat\", ...\n",
    ").plot.imshow(vmin=vmin, vmax=vmax)\n",
    "plt.title(\"tas - Ref\")\n",
    "\n",
    "plt.subplot(142)\n",
    "ds.tas.sel(time=slice(\"1981\", \"2010\")).mean(dim=\"time\").transpose(\n",
    "    \"lat\", ...\n",
    ").plot.imshow(vmin=vmin, vmax=vmax)\n",
    "plt.title(\"tas - Raw\")\n",
    "\n",
    "plt.subplot(143)\n",
    "ds_adj.tas.sel(time=slice(\"1981\", \"2010\")).mean(dim=\"time\").transpose(\n",
    "    \"lat\", ...\n",
    ").plot.imshow(vmin=vmin, vmax=vmax)\n",
    "plt.title(\"tas - Bias adjusted\")\n",
    "plt.tight_layout()\n",
    "\n",
    "plt.subplot(144)\n",
    "(\n",
    "    ds_adj.tas.sel(time=slice(\"1981\", \"2010\")).mean(dim=\"time\")\n",
    "    - ds_ref.tas.sel(time=slice(\"1981\", \"2010\")).mean(dim=\"time\")\n",
    ").transpose(\"lat\", ...).plot.imshow(vmin=-1, vmax=1, cmap=\"RdBu_r\")\n",
    "plt.title(\"Bias (°C)\")\n",
    "plt.tight_layout()"
   ]
  },
  {
   "cell_type": "markdown",
   "id": "36",
   "metadata": {},
   "source": [
    "## Computing indicators\n",
    "\n",
    "<div class=\"alert alert-info\"> <b>NOTE</b>\n",
    "\n",
    "`xscen` relies heavily on `xclim`'s YAML support for calculating indicators. For more information on how to build the YAML file, consult [this Notebook](https://xclim.readthedocs.io/en/latest/notebooks/extendxclim.html?highlight=yaml#YAML-file).\n",
    "</div>\n",
    "\n",
    "`xs.compute_indicators` makes use of *xclim*'s indicator modules functionalities to compute a given list of indicators. It is called by either using:\n",
    "\n",
    "- The path to a [YAML file](https://xclim.readthedocs.io/en/stable/api.html#yaml-file-structure) structured in a way compatible with *xclim*'s `build_indicator_module_from_yaml`\n",
    "- An indicator module directly\n",
    "- A sequence of indicators\n",
    "- A sequence of tuples as returned by calling `iter_indicators()` on an indicator module.\n",
    "\n",
    "Same as the extraction function, since the output could have multiple frequencies, the function returns a python dictionary with the output frequency as keys. The inputs of `xs.compute_indicators` are:\n",
    "\n",
    "- `ds` is the *xr.Dataset* containing the required variables.\n",
    "- `indicators` instructs on which indicator(s) to compute. It can be a number of things, as listed above.\n",
    "- `periods` is a list of [start, end] of continuous periods to be considered.\n",
    "\n",
    "This example will use a simple YAML file structured like this:\n",
    "\n",
    "```\n",
    "realm: atmos\n",
    "indicators:\n",
    "  growing_degree_days:\n",
    "    base: growing_degree_days\n",
    "  tg_min:\n",
    "    base: tg_min\n",
    "```\n"
   ]
  },
  {
   "cell_type": "code",
   "execution_count": null,
   "id": "37",
   "metadata": {
    "tags": []
   },
   "outputs": [],
   "source": [
    "ds_dict = pcat.search(processing_level=\"biasadjusted\").to_dataset_dict()\n",
    "\n",
    "for ds in ds_dict.values():\n",
    "    # Output is dict, but it has only one frequency.\n",
    "    _, ds_ind = xs.compute_indicators(\n",
    "        ds=ds,\n",
    "        indicators=Path().absolute() / \"samples\" / \"indicators.yml\",\n",
    "    ).popitem()\n",
    "\n",
    "    # Save the results\n",
    "    filename = str(\n",
    "        output_folder\n",
    "        / f\"{ds_ind.attrs['cat:id']}.{ds_ind.attrs['cat:domain']}.{ds_ind.attrs['cat:processing_level']}.{ds_ind.attrs['cat:frequency']}.zarr\"\n",
    "    )\n",
    "    chunks = xs.io.estimate_chunks(ds, dims=[\"time\"], target_mb=50)\n",
    "    xs.save_to_zarr(ds_ind, filename, rechunk=chunks, mode=\"o\")\n",
    "\n",
    "    # Strongly suggested to update the project catalog AFTER you save to disk, in case it crashes during the process\n",
    "    pcat.update_from_ds(ds=ds_ind, path=filename, format=\"zarr\")"
   ]
  },
  {
   "cell_type": "code",
   "execution_count": null,
   "id": "38",
   "metadata": {
    "tags": []
   },
   "outputs": [],
   "source": [
    "display(ds_ind)"
   ]
  },
  {
   "cell_type": "markdown",
   "id": "39",
   "metadata": {},
   "source": [
    "## Spatio-temporal aggregation\n",
    "\n",
    "### Climatological operations\n",
    "\n",
    "`xs.climatological_op` is used to perform *n*-year operations over `ds.time.dt.year`.\n",
    "\n",
    "**NOTE:** The aggregation is over *year*, __*not* over *time*__. For example, if given monthly data, the climatological operation will be computed separately for January, February, etc. This means that the data should already be aggregated at the required frequency, for example using `xs.compute_indicators` to compute yearly, seasonal, or monthly indicators.\n",
    "\n",
    "The function call requires a `xr.Dataset` and argument `op` specifies the operation to perform. It can be any of the following:\n",
    "`['max', 'mean', 'median', 'min', 'std', 'sum', 'var', 'linregress']`.\n",
    "\n",
    "The optional arguments are as follows:\n",
    "\n",
    "- `window` indicates how many year to use for the average. Uses all available years by default.\n",
    "- `min_period` minimum number of years required for a value to be computed during the `rolling` operation.\n",
    "- `stride` indicates the stride (in years) at which to provide an output.\n",
    "- `periods` is a list of [start, end] of continuous periods to be considered.\n",
    "\n",
    "Additional arguments allow to control the output of the function by automatically renaming variables to reflect the operation performed, restructuring the output dataset and setting the `to_level` attribute.\n",
    "\n",
    "In the following example, we will use `op='mean'`."
   ]
  },
  {
   "cell_type": "code",
   "execution_count": null,
   "id": "40",
   "metadata": {
    "tags": []
   },
   "outputs": [],
   "source": [
    "ds_dict = pcat.search(processing_level=\"indicators\").to_dataset_dict()\n",
    "\n",
    "for key, ds in ds_dict.items():\n",
    "    ds_mean = xs.climatological_op(\n",
    "        ds=ds,\n",
    "        op=\"mean\",\n",
    "        window=30,\n",
    "        stride=10,\n",
    "        rename_variables=False,\n",
    "        to_level=\"30yr-climatology\",\n",
    "        horizons_as_dim=False,\n",
    "    )\n",
    "\n",
    "    # Save to zarr\n",
    "    filename = str(\n",
    "        output_folder\n",
    "        / f\"{ds_mean.attrs['cat:id']}.{ds_mean.attrs['cat:domain']}.{ds_mean.attrs['cat:processing_level']}.{ds_mean.attrs['cat:frequency']}.zarr\"\n",
    "    )\n",
    "    xs.save_to_zarr(ds=ds_mean, filename=filename, mode=\"o\")\n",
    "    pcat.update_from_ds(ds_mean, path=filename, format=\"zarr\")"
   ]
  },
  {
   "cell_type": "code",
   "execution_count": null,
   "id": "41",
   "metadata": {
    "tags": []
   },
   "outputs": [],
   "source": [
    "display(ds_mean)"
   ]
  },
  {
   "cell_type": "markdown",
   "id": "42",
   "metadata": {},
   "source": [
    "#### Horizon coordinate and time dimension\n",
    "\n",
    "Even if no `stride` is called, `xs.climatological_op` will substantially change the nature of the `time` dimension, because it now represents an aggregation over time. While no standards exist on how to reflect that in a dataset, the following was chosen for `xscen`:\n",
    "\n",
    "- `time` corresponds to the first timestep of each temporal average.\n",
    "- `horizon` is a new coordinate that either follows the format YYYY-YYYY or a warming-level specific nomenclature.\n",
    "- The `cat:frequency` and `cat:xrfreq` attributes remain unchanged.\n",
    "\n",
    "\n",
    "Alternatively, setting the `horizons_as_dim` argument to *True* will rearrange the dataset with a new dimension `horizon` and a dimension named according to the temporal aggregation when it is `month` or `season`, but omitting the singleton dimension `year`. The time stamps are conserved in the `time` coordinate as an array with those new dimensions."
   ]
  },
  {
   "cell_type": "code",
   "execution_count": null,
   "id": "43",
   "metadata": {
    "tags": []
   },
   "outputs": [],
   "source": [
    "print(f\"time: {ds_mean.time.values}\")\n",
    "print(f\"horizon: {ds_mean.horizon.values}\")\n",
    "print(f\"cat:xrfreq attribute: {ds_mean.attrs['cat:xrfreq']}\")"
   ]
  },
  {
   "cell_type": "markdown",
   "id": "44",
   "metadata": {},
   "source": [
    "### Computing deltas\n",
    "\n",
    "`xs.compute_deltas` is pretty self-explanatory. However, note that this function relies on the `horizon` coordinate described above and, thus, is intended to be performed following some kind of temporal aggregation.\n",
    "\n",
    "It has the following arguments:\n",
    "\n",
    "- `reference_horizon` indicates which horizon to use as reference.\n",
    "- `kind` is either \"+\", \"/\", or \"%\" for absolute, relative, or percentage deltas respectively. This argument can also be a dictionary, with the keys corresponding to data variables."
   ]
  },
  {
   "cell_type": "code",
   "execution_count": null,
   "id": "45",
   "metadata": {
    "tags": []
   },
   "outputs": [],
   "source": [
    "ds_dict = pcat.search(processing_level=\"30yr-climatology\").to_dataset_dict()\n",
    "\n",
    "for key, ds in ds_dict.items():\n",
    "    ds_delta = xs.compute_deltas(\n",
    "        ds=ds,\n",
    "        reference_horizon=\"1981-2010\",\n",
    "        kind={\"growing_degree_days\": \"%\", \"tg_min\": \"+\"},\n",
    "        to_level=\"deltas\",\n",
    "    )\n",
    "\n",
    "    # Save to zarr\n",
    "    filename = str(\n",
    "        output_folder\n",
    "        / f\"{ds_delta.attrs['cat:id']}.{ds_delta.attrs['cat:domain']}.{ds_delta.attrs['cat:processing_level']}.{ds_delta.attrs['cat:frequency']}.zarr\"\n",
    "    )\n",
    "    chunks = xs.io.estimate_chunks(ds, dims=[\"time\"], target_mb=50)\n",
    "    xs.save_to_zarr(ds=ds_delta, filename=filename, rechunk=chunks, mode=\"o\")\n",
    "    pcat.update_from_ds(ds_delta, path=filename, format=\"zarr\")"
   ]
  },
  {
   "cell_type": "code",
   "execution_count": null,
   "id": "46",
   "metadata": {
    "tags": []
   },
   "outputs": [],
   "source": [
    "print(f\"Deltas over {ds_delta.horizon.values}\")\n",
    "display(ds_delta.tg_min_delta_1981_2010.isel(lon=0, lat=0).values)"
   ]
  },
  {
   "cell_type": "markdown",
   "id": "47",
   "metadata": {},
   "source": [
    "### Spatial mean\n",
    "\n",
    "`xs.spatial_mean` is used to compute the spatial average over a given region, using various methods. The argument `call_clisops` can also be used to subset the domain prior to the averaging.\n",
    "\n",
    "- `method: cos-lat` will perform an average operation over the spatial dimensions, accounting for changes in grid cell area along the 'lat' coordinate.\n",
    "\n",
    "- `method: xesmf` will perform a call to *xESMF*'s [SpatialAverager](https://pangeo-xesmf.readthedocs.io/en/latest/notebooks/Spatial_Averaging.html). This method is the most precise, especially for irregular regions, but can be much slower.\n",
    "   - `kwargs` is used to sent arguments to `xesmf.SpatialAverager`.\n",
    "   - `region` is used to send a bbox or shapefile to the `SpatialAverager`. This argument is a dictionary that follows the same requirements as the one for `xs.extract` described previously.\n",
    "   - `simplify_tolerance` is a float that can be used to change the precision (in degree) of a shapefile before sending it to `SpatialAverager`."
   ]
  },
  {
   "cell_type": "code",
   "execution_count": null,
   "id": "48",
   "metadata": {
    "tags": []
   },
   "outputs": [],
   "source": [
    "ds_dict = pcat.search(processing_level=\"deltas\", domain=\"finer-grid\").to_dataset_dict()\n",
    "\n",
    "for key, ds in ds_dict.items():\n",
    "    ds_savg = xs.spatial_mean(\n",
    "        ds=ds,\n",
    "        method=\"cos-lat\",\n",
    "        to_domain=\"aggregated\",\n",
    "    )\n",
    "\n",
    "    # Save to zarr\n",
    "    filename = str(\n",
    "        output_folder\n",
    "        / f\"{ds_savg.attrs['cat:id']}.{ds_savg.attrs['cat:domain']}.{ds_savg.attrs['cat:processing_level']}.{ds_savg.attrs['cat:frequency']}.zarr\"\n",
    "    )\n",
    "    chunks = xs.io.estimate_chunks(ds, dims=[\"time\"], target_mb=50)\n",
    "    xs.save_to_zarr(ds=ds_savg, filename=filename, rechunk=chunks, mode=\"o\")\n",
    "    pcat.update_from_ds(ds_savg, path=filename, format=\"zarr\")"
   ]
  },
  {
   "cell_type": "code",
   "execution_count": null,
   "id": "49",
   "metadata": {
    "tags": []
   },
   "outputs": [],
   "source": [
    "# Aggregated deltas over the study area\n",
    "display(ds_savg)"
   ]
  },
  {
   "cell_type": "markdown",
   "id": "50",
   "metadata": {},
   "source": [
    "## Ensemble statistics\n",
    "\n",
    "### Weights\n",
    "\n",
    "Typically, if an ensemble is inhomogeneous (uneven number of realizations per model, mix of GCMs and RCMs, etc.), the first step should be to call `xs.generate_weights` to create an adequate guess of what the weights should be between the various datasets. Do note, however, that this function does not replace an explicit assessment of the performance or independence of the simulations, and the results provided should be taken with a grain of salt.\n",
    "\n",
    "The arguments are as follows:\n",
    "\n",
    "- `independence_level` instruct on which weighting scheme to use and strongly influences the outputs. One of 'model', 'GCM', 'institution'.\n",
    "- `experiment_weights` can be used to assign a given total weight to each experiment (currently only supports giving 1 to each experiment).\n",
    "- `skipna` instructs on whether the weights should account for simulations with missing data.\n",
    "- `v_for_skipna` is the variable to use in the case of `skipna=False`.\n",
    "- `standardize` to make the weights sum to 1 for each instance of 'horizon' or 'time'.\n",
    "\n",
    "<div class=\"alert alert-info\"> <b>NOTE</b>\n",
    "\n",
    "`generate_weights` was built with `xscen` in mind, and thus relies on the `cat:` attributes automatically generated by `intake-esm` when data is loaded from a catalog. In the case of data generated elsewhere, the required and recommended attributes should minimally be added to the dataset before using this function.\n",
    "</div>"
   ]
  },
  {
   "cell_type": "code",
   "execution_count": null,
   "id": "51",
   "metadata": {
    "tags": []
   },
   "outputs": [],
   "source": [
    "# We don't have many simulations in this example to perform ensemble statistics, but we'll use the two SSP2-4.5 realizations\n",
    "datasets = pcat.search(\n",
    "    processing_level=\"deltas\", domain=\"aggregated\", experiment=\"ssp245\"\n",
    ").to_dataset_dict()\n",
    "\n",
    "weights = xs.generate_weights(datasets, independence_level=\"model\")\n",
    "display(weights)"
   ]
  },
  {
   "cell_type": "markdown",
   "id": "52",
   "metadata": {},
   "source": [
    "### Ensemble stats\n",
    "\n",
    "`xs.ensemble_stats` creates an ensemble out of many datasets and computes statistics on that ensemble (min, max, mean, percentiles, etc.) using the `xclim.ensembles` module. The inputs can be given in the form of a list or a dictionary of xr.Dataset or of paths.\n",
    "\n",
    "The arguments are as follows:\n",
    "\n",
    "- `statistics` is a dictionary that instructs on which `xclim.ensembles` statistics to call. It follows the format {function: arguments}.\n",
    "- `weights` is used to weight the various datasets, if needed.\n",
    "- `common_attrs_only`: `xclim.ensembles.create_ensemble` copies the attributes from the first dataset, but this might not be representative of the new ensemble. If `common_attrs_only` is True, it only keeps the global attributes that are the same for all datasets and generates a new ID.\n",
    "- `create_kwargs`: If given a set of paths, `xclim.ensembles.create_ensemble` will ignore the chunking on disk and open the datasets with only a chunking along the new `realization` dimension. Thus, for large datasets, this should be used to explicitly specify chunks."
   ]
  },
  {
   "cell_type": "code",
   "execution_count": null,
   "id": "53",
   "metadata": {
    "tags": []
   },
   "outputs": [],
   "source": [
    "ens_stats = xs.ensemble_stats(\n",
    "    datasets=datasets,\n",
    "    statistics={\n",
    "        \"ensemble_percentiles\": {\"split\": False}\n",
    "    },  # should be an existing function in xclim.ensembles\n",
    "    weights=weights,\n",
    "    common_attrs_only=True,\n",
    ")\n",
    "\n",
    "path = output_folder / f\"ensemble_{ens_stats.attrs['cat:id']}.zarr\"\n",
    "xs.save_to_zarr(ens_stats, filename=path, mode=\"o\")\n",
    "pcat.update_from_ds(ds=ens_stats, path=path, format=\"zarr\")"
   ]
  },
  {
   "cell_type": "code",
   "execution_count": null,
   "id": "54",
   "metadata": {
    "tags": []
   },
   "outputs": [],
   "source": [
    "display(ens_stats)"
   ]
  },
  {
   "cell_type": "markdown",
   "id": "55",
   "metadata": {},
   "source": [
    "## Clean up\n",
    "\n",
    "At any time, such as after bias adjustment, `xs.clean_up` can be called to perform a number of small modifications to the datasets. That function can:\n",
    "\n",
    " - convert the variables to non-CF units using `xs.utils.change_units`\n",
    " - call the `xs.utils.maybe_unstack` function\n",
    " - convert the calendar and interpolate over missing dates\n",
    " - remove, remove everything but, and/or add a list of attributes\n",
    " - change the prefix of the catalog attrs (by default: `cat:`)\n",
    "\n",
    "in that order.\n"
   ]
  },
  {
   "cell_type": "markdown",
   "id": "56",
   "metadata": {},
   "source": [
    "### Calendars\n",
    "\n",
    "During the bias adjustment step, it is frequent to convert the calendar to 'noleap'. However, once that step has been processed, we might want to put back all the February 29th (or other missing data in the case of '360_day' calendar). This can be done using the `convert_calendar_kwargs` argument of `xs.clean_up`, which passes a dictionary to `xclim.core.calendar.convert_calendar`.\n",
    "\n",
    "Usually, we want to linearly interpolate the missing temperatures, but put 0 mm/day for missing precipitation. If our dataset has many variables, the `missing` argument (for `convert_calendar`) can be set for each variable with `missing_by_var`. If `missing_by_var` is given 'interpolate', the missing data will be filled with NaNs, then linearly interpolated over time.\n",
    "\n",
    "Eg. `{'tasmax':'interpolate', 'pr':[0]}`\n"
   ]
  },
  {
   "cell_type": "code",
   "execution_count": null,
   "id": "57",
   "metadata": {},
   "outputs": [],
   "source": [
    "convert_calendar_kwargs = {\"calendar\": \"standard\"}\n",
    "missing_by_var = {\"tas\": \"interpolate\"}"
   ]
  },
  {
   "cell_type": "markdown",
   "id": "58",
   "metadata": {},
   "source": [
    "### Attributes\n",
    "\n",
    "We might want to add, remove or modify the attributes.\n",
    "\n",
    "It is possible to write a list of attributes to remove with `attrs_to_remove`, or a list of attributes to keep and remove everything else with `remove_all_attrs_except`. Both take the shape of a dictionary where the keys are the variables (and 'global' for global attrs) and the values are the list.\n",
    "\n",
    "The element of the list can be exact matches for the attribute names or use regex matching rules (using a `fullmatch`):\n",
    "\n",
    "Attributes can also be added to datasets using `add_attrs`. This is a dictionary where the keys are the variables and the values are a another dictionary of attributes.\n",
    "\n",
    "It is also possible to modify the catalogue prefix 'cat:' by a new string with `change_attr_prefix`. Don't use this if this is not the last step of your workflow, as it may break some functions that rely on those prefixes to find the right dataset attributes.\n"
   ]
  },
  {
   "cell_type": "code",
   "execution_count": null,
   "id": "59",
   "metadata": {},
   "outputs": [],
   "source": [
    "attrs_to_remove = {\n",
    "    \"tas\": [\".*name.*\"]\n",
    "}  # remove tas attrs that contain the substring 'name'\n",
    "remove_all_attrs_except = {\n",
    "    \"global\": [\"cat:.*\"]\n",
    "}  # remove all the global attrs EXCEPT for the one starting with cat:\n",
    "add_attrs = {\n",
    "    \"tas\": {\"notes\": \"some crucial information\"}\n",
    "}  # add a new tas attribute named 'notes' with value 'some crucial information'\n",
    "change_attr_prefix = \"dataset:\"  # change 'cat': to 'dataset:'"
   ]
  },
  {
   "cell_type": "code",
   "execution_count": null,
   "id": "60",
   "metadata": {},
   "outputs": [],
   "source": [
    "ds = pcat.search(\n",
    "    processing_level=\"biasadjusted\", variable=\"tas\", experiment=\"ssp245\", member=\"r1.*\"\n",
    ").to_dataset()\n",
    "\n",
    "ds_clean = xs.clean_up(\n",
    "    ds=ds,\n",
    "    variables_and_units={\"tas\": \"degC\"},  # convert units\n",
    "    convert_calendar_kwargs=convert_calendar_kwargs,\n",
    "    missing_by_var=missing_by_var,\n",
    "    attrs_to_remove=attrs_to_remove,\n",
    "    remove_all_attrs_except=remove_all_attrs_except,\n",
    "    add_attrs=add_attrs,\n",
    "    change_attr_prefix=change_attr_prefix,\n",
    ")"
   ]
  },
  {
   "cell_type": "code",
   "execution_count": null,
   "id": "61",
   "metadata": {},
   "outputs": [],
   "source": [
    "# Inspect calendars and the interpolated values\n",
    "print(\"Initial calendar: \", ds.time.dt.calendar)\n",
    "print(ds.time.sel(time=slice(\"2000-02-28\", \"2000-03-01\")).values)\n",
    "print(ds.tas.sel(time=slice(\"2000-02-28\", \"2000-03-01\")).isel(lat=1, lon=1).values)\n",
    "\n",
    "print(\"Final calendar: \", ds_clean.time.dt.calendar)\n",
    "print(ds_clean.time.sel(time=slice(\"2000-02-28\", \"2000-03-01\")).values)\n",
    "print(\n",
    "    ds_clean.tas.sel(time=slice(\"2000-02-28\", \"2000-03-01\")).isel(lat=1, lon=1).values\n",
    ")\n",
    "print(\"\")\n",
    "print(\"Inspect initial attributes\")\n",
    "display(ds)\n",
    "\n",
    "print(\"\")\n",
    "print(\"Inspect final attributes\")\n",
    "display(ds_clean)"
   ]
  }
 ],
 "metadata": {
  "@webio": {
   "lastCommId": null,
   "lastKernelId": null
  },
  "language_info": {
   "codemirror_mode": {
    "name": "ipython",
    "version": 3
   },
   "file_extension": ".py",
   "mimetype": "text/x-python",
   "name": "python",
   "nbconvert_exporter": "python",
   "pygments_lexer": "ipython3",
   "version": "3.12.9"
  }
 },
 "nbformat": 4,
 "nbformat_minor": 5
}<|MERGE_RESOLUTION|>--- conflicted
+++ resolved
@@ -792,11 +792,7 @@
    "source": [
     "xsdba_train_args = {\"kind\": \"+\", \"nquantiles\": 50}\n",
     "\n",
-<<<<<<< HEAD
     "xsdba_adjust_args = {\"detrend\": 3, \"interp\": \"linear\", \"extrapolation\": \"constant\"}"
-=======
-    "xclim_adjust_args = {\"detrend\": 3, \"extrapolation\": \"constant\"}"
->>>>>>> d71ae5ec
    ]
   },
   {
