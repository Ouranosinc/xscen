--- conflicted
+++ resolved
@@ -3,10 +3,7 @@
   {
    "cell_type": "code",
    "execution_count": null,
-<<<<<<< HEAD
    "id": "0",
-=======
-   "id": "d513b8c4-0cb4-429b-b169-e0d8d40c795f",
    "metadata": {
     "nbsphinx": "hidden"
    },
@@ -25,8 +22,7 @@
   {
    "cell_type": "code",
    "execution_count": null,
-   "id": "b2e9213c",
->>>>>>> 2d59fd67
+   "id": "1",
    "metadata": {
     "tags": []
    },
@@ -58,7 +54,7 @@
   },
   {
    "cell_type": "markdown",
-   "id": "1",
+   "id": "2",
    "metadata": {},
    "source": [
     "# Diagnostics\n",
@@ -71,7 +67,7 @@
   {
    "cell_type": "code",
    "execution_count": null,
-   "id": "2",
+   "id": "3",
    "metadata": {
     "tags": []
    },
@@ -85,7 +81,7 @@
   },
   {
    "cell_type": "markdown",
-   "id": "3",
+   "id": "4",
    "metadata": {},
    "source": [
     "## Health checks\n",
@@ -116,7 +112,7 @@
   {
    "cell_type": "code",
    "execution_count": null,
-   "id": "4",
+   "id": "5",
    "metadata": {
     "tags": []
    },
@@ -133,7 +129,7 @@
   {
    "cell_type": "code",
    "execution_count": null,
-   "id": "5",
+   "id": "6",
    "metadata": {
     "tags": []
    },
@@ -154,7 +150,7 @@
   {
    "cell_type": "code",
    "execution_count": null,
-   "id": "6",
+   "id": "7",
    "metadata": {
     "tags": []
    },
@@ -176,7 +172,7 @@
   },
   {
    "cell_type": "markdown",
-   "id": "7",
+   "id": "8",
    "metadata": {},
    "source": [
     "## Properties and measures\n",
@@ -193,7 +189,7 @@
   },
   {
    "cell_type": "markdown",
-   "id": "8",
+   "id": "9",
    "metadata": {},
    "source": [
     "Let's start by calculating the properties on the reference dataset.\n",
@@ -238,7 +234,7 @@
   {
    "cell_type": "code",
    "execution_count": null,
-   "id": "9",
+   "id": "10",
    "metadata": {},
    "outputs": [],
    "source": [
@@ -249,7 +245,7 @@
   },
   {
    "cell_type": "markdown",
-   "id": "10",
+   "id": "11",
    "metadata": {},
    "source": [
     "The properties can be given an argument `group` ('time', 'time.season' or 'time.month'). For 'time', the time collapsing will be performed over the whole period. For 'time.season'/'time.month', the time collapsing will be performed over each season/month. See `quantile_98_tas` as an example for season."
@@ -258,7 +254,7 @@
   {
    "cell_type": "code",
    "execution_count": null,
-   "id": "11",
+   "id": "12",
    "metadata": {},
    "outputs": [],
    "source": [
@@ -286,7 +282,7 @@
   },
   {
    "cell_type": "markdown",
-   "id": "12",
+   "id": "13",
    "metadata": {},
    "source": [
     "To compute a measure as well as a property, add the `dref_for_measure` argument with the reference properties calculated above. This will mesure the difference between the reference properties and the scenario properties.\n",
@@ -296,7 +292,7 @@
   {
    "cell_type": "code",
    "execution_count": null,
-   "id": "13",
+   "id": "14",
    "metadata": {},
    "outputs": [],
    "source": [
@@ -336,7 +332,7 @@
   {
    "cell_type": "code",
    "execution_count": null,
-   "id": "14",
+   "id": "15",
    "metadata": {},
    "outputs": [],
    "source": [
@@ -355,7 +351,7 @@
   },
   {
    "cell_type": "markdown",
-   "id": "15",
+   "id": "16",
    "metadata": {},
    "source": [
     "If you have different methods of bias adjustement, you might want to compare them and see for each property which method performs best (bias close to 0, ratio close to 1) with a `measures_heatmap`.\n",
@@ -373,7 +369,7 @@
   {
    "cell_type": "code",
    "execution_count": null,
-   "id": "16",
+   "id": "17",
    "metadata": {},
    "outputs": [],
    "source": [
@@ -407,7 +403,7 @@
   {
    "cell_type": "code",
    "execution_count": null,
-   "id": "17",
+   "id": "18",
    "metadata": {},
    "outputs": [],
    "source": [
@@ -420,7 +416,7 @@
   {
    "cell_type": "code",
    "execution_count": null,
-   "id": "18",
+   "id": "19",
    "metadata": {},
    "outputs": [],
    "source": [
@@ -447,7 +443,7 @@
   },
   {
    "cell_type": "markdown",
-   "id": "19",
+   "id": "20",
    "metadata": {},
    "source": [
     "`measure_improved` is another way to compare two datasets. It returns the fraction of the grid points that performed better in the second dataset than in the first dataset. It is useful to see which of properties are best corrected for by the bias adjustement method."
@@ -456,7 +452,7 @@
   {
    "cell_type": "code",
    "execution_count": null,
-   "id": "20",
+   "id": "21",
    "metadata": {},
    "outputs": [],
    "source": [
