--- conflicted
+++ resolved
@@ -30,11 +30,7 @@
   - sparse
   - toolz
   - xarray >=2023.11.0
-<<<<<<< HEAD
-  - xclim >=0.48.0
-=======
   - xclim >=0.48.2
->>>>>>> d741d283
   - xesmf >=0.7
   - zarr
   # To install from source and get translations
