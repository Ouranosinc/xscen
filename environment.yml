name: xscen
channels:
  - conda-forge
dependencies:
  - python >=3.10,<3.14
  - pip >=25.0
  # Don't forget to sync changes between environment.yml, environment-dev.yml, and pyproject.toml!
  # Also consider updating the list in xs.utils.show_versions if you add a new package.
  # Main packages
  - cartopy >=0.23.0
  - cftime
  - cf_xarray >=0.7.6
  - clisops >=0.16.1
  - dask >=2024.8.1
  - flox
  - fsspec
  - geopandas >=1.0
  - h5netcdf
  - h5py
  - intake-esm >=2023.07.07
  - matplotlib >=3.6
  - netcdf4
  - numcodecs
  - numpy >=1.24
  - openpyxl
  - pandas >=2.2
  - parse
  - pyarrow >=15.0.0
  - pyproj
  - pyyaml
  - rechunker >=0.5.3
  - scipy >=1.11.0
  - setuptools >=65.0  # FIXME: Remove when intake-esm is newer than 2025.2.3
  - setuptools_scm >=6.2  # FIXME: Remove when intake-esm is newer than 2025.2.3
  - shapely >=2.0
  - sparse
  - toolz
  - xarray >=2023.11.0, !=2024.6.0, <=2025.3.0  # FIXME: Remove the highest version when rechunker is updated.
  - xclim >=0.56, <0.57
<<<<<<< HEAD
  - zarr >=2.13, <3.0
  - xsdba >=0.4.0
  # To install from source
  - flit >=3.10.1,<4.0
  # Opt
  - nc-time-axis >=1.3.1
  - pyarrow >=10.0.1
  - xesmf >=0.7, !=0.8.8
=======
  - xsdba >=0.3.0
  - zarr >=2.13, <3
  # Opt
  - nc-time-axis >=1.3.1
  - xesmf >=0.7, !=0.8.8
  # To install from source
  - flit >=3.10.1,<4.0
>>>>>>> a58b4173
<|MERGE_RESOLUTION|>--- conflicted
+++ resolved
@@ -37,21 +37,10 @@
   - toolz
   - xarray >=2023.11.0, !=2024.6.0, <=2025.3.0  # FIXME: Remove the highest version when rechunker is updated.
   - xclim >=0.56, <0.57
-<<<<<<< HEAD
-  - zarr >=2.13, <3.0
   - xsdba >=0.4.0
-  # To install from source
-  - flit >=3.10.1,<4.0
-  # Opt
-  - nc-time-axis >=1.3.1
-  - pyarrow >=10.0.1
-  - xesmf >=0.7, !=0.8.8
-=======
-  - xsdba >=0.3.0
   - zarr >=2.13, <3
   # Opt
   - nc-time-axis >=1.3.1
   - xesmf >=0.7, !=0.8.8
   # To install from source
-  - flit >=3.10.1,<4.0
->>>>>>> a58b4173
+  - flit >=3.10.1,<4.0