--- conflicted
+++ resolved
@@ -15,15 +15,9 @@
   - flox
   - fsspec
   - geopandas >=1.0
-<<<<<<< HEAD
-  - h5netcdf
-  - h5py
-  - intake-esm >2025.7.9
-=======
   - h5netcdf >=1.5.0
   - h5py >=3.12.1
-  - intake-esm ==2025.2.3
->>>>>>> 59cb559a
+  - intake-esm >2025.7.9
   - matplotlib >=3.6
   - netcdf4
   - numcodecs <0.16.0
