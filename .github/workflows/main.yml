--- conflicted
+++ resolved
@@ -67,11 +67,7 @@
           - python-version: "3.10"
             tox-build: "py310-coveralls"
           - python-version: "3.11"
-<<<<<<< HEAD
-            tox-build: "py311-coveralls"
-=======
             tox-build: "py311-xclim-coveralls"
->>>>>>> d741d283
           - python-version: "3.12"
             tox-build: "py312-esmpy-coveralls"
     defaults:
@@ -133,9 +129,6 @@
     runs-on: ubuntu-latest
     strategy:
       matrix:
-<<<<<<< HEAD
-        python-version: ["3.9", "3.10", "3.11", "3.12"]
-=======
         include:
           - python-version: "3.9"
             xclim-upstream: false
@@ -145,7 +138,6 @@
             xclim-upstream: false
           - python-version: "3.12"
             xclim-upstream: true
->>>>>>> d741d283
     defaults:
       run:
         shell: bash -l {0}
