--- conflicted
+++ resolved
@@ -26,12 +26,7 @@
     runs-on: ubuntu-latest
     strategy:
       matrix:
-<<<<<<< HEAD
-        python-version:
-          - "3.13" # FIXME: put back 3.x when pydantic build exists for 3.14. https://github.com/Ouranosinc/xscen/pull/661#issuecomment-3482167331
-=======
         python-version: [ "3.13" ]
->>>>>>> c1ef83b8
     steps:
       - name: Harden Runner
         uses: step-security/harden-runner@f4a75cfd619ee5ce8d5b864b0d183aff3c69b55a # v2.13.1
