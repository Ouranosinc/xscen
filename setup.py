--- conflicted
+++ resolved
@@ -55,10 +55,6 @@
     test_suite="tests",
     tests_require=["pytest"],
     url="https://github.com/Ouranosinc/xscen",
-<<<<<<< HEAD
-    version="0.2.0",
-=======
     version="0.2.1",
->>>>>>> 940c2d58
     zip_safe=False,
 )