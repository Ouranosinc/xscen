# SPLIT: many checks removed

[build-system]
requires = ["flit_core >=3.9,<4"]
build-backend = "flit_core.buildapi"

[project]
name = "xsdba"
authors = [
  {name = "Éric Dupuis", email = "dupuis.eric@ouranos.ca"},
  {name = "Trevor James Smith", email = "smith.trevorj@ouranos.ca"}
]
maintainers = [
  {name = "Éric Dupuis", email = "dupuis.eric@ouranos.ca"},
  {name = "Trevor James Smith", email = "smith.trevorj@ouranos.ca"}
]
readme = {file = "README.rst", content-type = "text/x-rst"}
requires-python = ">=3.8.0"
keywords = ["xsdba"]
license = {file = "LICENSE"}
classifiers = [
  "Development Status :: 2 - Pre-Alpha",
  "Intended Audience :: Developers",
  "License :: OSI Approved :: Apache Software License",
  "Natural Language :: English",
  "Operating System :: OS Independent",
  "Programming Language :: Python :: 3",
  "Programming Language :: Python :: 3 :: Only",
  "Programming Language :: Python :: 3.9",
  "Programming Language :: Python :: 3.10",
  "Programming Language :: Python :: 3.11",
  "Programming Language :: Python :: 3.12",
  "Programming Language :: Python :: Implementation :: CPython"
]
dynamic = ["description", "version"]
dependencies = [
  "typer >=0.12.3"
]

[project.optional-dependencies]
dev = [
  # Dev tools and testing
  "pip >=24.2.0",
  "bump-my-version >=0.25.1",
  "watchdog >=4.0.0",
  "flake8 >=7.1.1",
  "flake8-rst-docstrings >=0.3.0",
  "flit >=3.9.0,<4.0",
  "tox >=4.17.1",
  "coverage >=7.5.0",
  "coveralls >=4.0.1",
  "mypy",
<<<<<<< HEAD
  "netcdf4",
  "h5",
  "numpydoc >=1.7.0",
  "pytest >=8.2.2",
=======
  "numpydoc >=1.8.0; python_version >='3.9'",
  "pytest >=8.3.2",
>>>>>>> 283a315a
  "pytest-cov >=5.0.0",
  "black ==24.8.0",
  "blackdoc ==0.3.9",
  "isort ==5.13.2",
  "ruff >=0.5.7",
  "pre-commit >=3.5.0"
]
docs = [
  # Documentation and examples
  "sphinx >=7.0.0",
  "sphinx-codeautolink",
  "sphinx-copybutton",
  "sphinx-intl",
  "sphinx-rtd-theme >=1.0",
  "nbsphinx",
  "pandoc",
  "ipython",
  "ipykernel",
  "jupyter_client",
  # ADD
  "sphinx-autobuild >=2024.4.16",
  "sphinx-autodoc-typehints",
  "sphinx-mdinclude",
  "sphinxcontrib-bibtex",
  "sphinxcontrib-svg2pdfconverter[Cairosvg]"
]
all = ["xsdba[dev]", "xsdba[docs]"]

[project.scripts]
xsdba = "xsdba.cli:app"

[project.urls]
"Homepage" = "https://xsdba.readthedocs.io/"
"Changelog" = "https://xsdba.readthedocs.io/en/stable/changelog.html"
"About Ouranos" = "https://ouranos.ca/en/"
"Issue tracker" = "https://github.com/Ouranosinc/xsdba/issues"
"Source" = "https://github.com/Ouranosinc/xsdba"

[tool]

[tool.black]
target-version = [
  "py39",
  "py310",
  "py311",
  "py312"
]

[tool.bumpversion]
current_version = "0.1.0"
commit = true
commit_args = "--no-verify"
tag = false
tag_name = "v{new_version}"
allow_dirty = true
parse = "(?P<major>\\d+)\\.(?P<minor>\\d+)\\.(?P<patch>\\d+)(\\-(?P<release>[a-z]+)(\\.(?P<build>\\d+)))?"
serialize = [
  "{major}.{minor}.{patch}-{release}.{build}",
  "{major}.{minor}.{patch}"
]

[[tool.bumpversion.files]]
filename = "CHANGELOG.rst"
include_bumps = ["release"]
search = """\
`Unreleased <https://github.com/Ouranosinc/xsdba>`_ (latest)
------------------------------------------------------------
"""
replace = """\
`Unreleased <https://github.com/Ouranosinc/xsdba>`_ (latest)
------------------------------------------------------------

Contributors:

Changes
^^^^^^^
* No change.

Fixes
^^^^^
* No change.

.. _changes_{new_version}:

`v{new_version} <https://github.com/Ouranosinc/xsdba/tree/{new_version}>`_
----------------------------------------------------------
"""

[[tool.bumpversion.files]]
filename = "src/xsdba/__init__.py"
search = "__version__ = \"{current_version}\""
replace = "__version__ = \"{new_version}\""

[[tool.bumpversion.files]]
filename = "tests/test_xsdba.py"
search = "__version__ = \"{current_version}\""
replace = "__version__ = \"{new_version}\""

[[tool.bumpversion.files]]
filename = ".cruft.json"
search = "\"version\": \"{current_version}\""
replace = "\"version\": \"{new_version}\""

[tool.bumpversion.parts.build]
independent = false

[tool.bumpversion.parts.release]
optional_value = "release"
values = [
  "dev",
  "release"
]

[tool.coverage.run]
omit = ["tests/*.py"]
relative_files = true
source = ["xsdba"]

[tool.flit.sdist]
include = [
  ".zenodo.json",
  "AUTHORS.rst",
  "CHANGELOG.rst",
  "CONTRIBUTING.rst",
  "LICENSE",
  "Makefile",
  "README.rst",
  "environment-dev.yml",
  "environment-docs.yml",
  "docs/_static/_images/*.gif",
  "docs/_static/_images/*.jpg",
  "docs/_static/_images/*.png",
  "docs/_static/_images/*.rst",
  "docs/Makefile",
  "docs/conf.py",
  "docs/make.bat",
  "src/xsdba",
  "tests/*.py",
  "tox.ini"
]
exclude = [
  "*.py[co]",
  "__pycache__",
  ".coveralls.yml",
  ".editorconfig",
  ".flake8",
  ".gitignore",
  ".pre-commit-config.yaml",
  ".readthedocs.yml",
  ".yamllint.yaml",
  "docs/_*",
  "docs/apidoc/modules.rst",
  "docs/apidoc/xsdba*.rst",
  "docs/locales"
]

[tool.isort]
profile = "black"
py_version = 39
add_imports = "from __future__ import annotations"

[tool.mypy]
files = "."
python_version = 3.9
show_error_codes = true
strict = true
warn_no_return = true
warn_return_any = true
warn_unreachable = true
warn_unused_configs = true

[[tool.mypy.overrides]]
module = [
  # Don't require test functions to include types
  "tests.*"
]
allow_untyped_defs = true
disable_error_code = "attr-defined"
ignore_missing_imports = true

[tool.numpydoc_validation]
checks = [
  "all", # report on all checks, except the below
  "ES01",
  "EX01",
  "GL01",
  "GL08",
  "PR01",
  "PR02", #
  "PR04", #
  "PR07",
  "PR08",
  "PR10", #
  "RT01",
  "RT03",
  "SA01",
  "SA04",
  "SS03",
  "SS06"
]
# remember to use single quotes for regex in TOML
exclude = [
  # don't report on objects that match any of these regex
  '\.undocumented_method$',
  '\.__repr__$'
]
override_SS05 = [
  # override SS05 to allow docstrings starting with these words
  '^Process ',
  '^Assess ',
  '^Access '
]

[tool.pytest.ini_options]
addopts = [
  "--verbose",
  "--color=yes"
]
filterwarnings = ["ignore::UserWarning"]
testpaths = "tests"
usefixtures = "xdoctest_namespace"

[tool.ruff]
src = ["xsdba"]
line-length = 150
target-version = "py39"
exclude = [
  ".eggs",
  ".git",
  "build",
  "docs"
]

[tool.ruff.format]
quote-style = "double"
indent-style = "space"
skip-magic-trailing-comma = false
line-ending = "auto"

[tool.ruff.lint]
extend-select = [
  "RUF022" # unsorted-dunder-all
]
ignore = [
  "COM", # commas
  "D205", # blank-line-after-summary
  "D400", # ends-in-period
  "D401", # non-imperative-mood
  # WIP xsdba
  "D200",
  "FLY002",
  "N801",
  "N803",
  "N806",
  "PTH123",
  "S310",
  "PERF401", # don't force list comprehensions
  "PERF203", # allow try/except in loop
  "E501", # line too long
  "W505" # doc line too long
]
preview = true
select = [
  "BLE", # blind-except
  "C90", # mccabe-complexity
  "D", # docstrings
  "E", # pycodestyle errors
  "FLY002", # static-join-to-fstring
  "G", # logging-format
  "N", # naming conventions
  "PERF", # iterator performance
  "PTH", # pathlib
  "RUF010", # explicit-f-string-type-conversion
  "RUF013", # implicit-optional
  "S", # bandit
  "UP", # python version conventions
  "W" # pycodestyle warnings
]

[tool.ruff.lint.flake8-bandit]
check-typed-exception = true

[tool.ruff.lint.isort]
known-first-party = ["xsdba"]
case-sensitive = true
detect-same-package = false
lines-after-imports = 2
no-lines-before = ["future", "standard-library"]

[tool.ruff.lint.mccabe]
max-complexity = 15

[tool.ruff.lint.per-file-ignores]
"docs/**" = ["E402"]
"src/xsdba/**/__init__.py" = ["F401", "F403"]
"tests/**" = ["D100", "D101", "D102", "D103", "S101"]

[tool.ruff.lint.pycodestyle]
max-doc-length = 180

[tool.ruff.lint.pydocstyle]
convention = "numpy"<|MERGE_RESOLUTION|>--- conflicted
+++ resolved
@@ -50,15 +50,8 @@
   "coverage >=7.5.0",
   "coveralls >=4.0.1",
   "mypy",
-<<<<<<< HEAD
-  "netcdf4",
-  "h5",
-  "numpydoc >=1.7.0",
-  "pytest >=8.2.2",
-=======
   "numpydoc >=1.8.0; python_version >='3.9'",
   "pytest >=8.3.2",
->>>>>>> 283a315a
   "pytest-cov >=5.0.0",
   "black ==24.8.0",
   "blackdoc ==0.3.9",
