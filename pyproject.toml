--- conflicted
+++ resolved
@@ -65,11 +65,7 @@
   "sparse",
   "toolz",
   "xarray >=2023.11.0, !=2024.6.0",
-<<<<<<< HEAD
-  "xclim >=0.53.1, <0.54",
-=======
   "xclim >=0.53.2, <0.54",
->>>>>>> bddebcae
   "zarr >=2.13"
 ]
 
@@ -137,11 +133,7 @@
 ]
 
 [tool.bumpversion]
-<<<<<<< HEAD
 current_version = "0.10.1"
-=======
-current_version = "0.10.1-dev.9"
->>>>>>> bddebcae
 commit = true
 commit_args = "--no-verify"
 tag = false
