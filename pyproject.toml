--- conflicted
+++ resolved
@@ -61,12 +61,8 @@
   "shapely >=2.0",
   "sparse",
   "toolz",
-<<<<<<< HEAD
-  "xarray >=2023.11.0, !=2024.6.0, <2024.10.0", # FIXME: 2024.10.0 breaks rechunker with zarr
+  "xarray >=2023.11.0, !=2024.6.0",
   "xsdba@git+https://git@github.com/Ouranosinc/xsdba.git@naming_conventions",
-=======
-  "xarray >=2023.11.0, !=2024.6.0",
->>>>>>> fca4054f
   "xclim >=0.55, <0.56",
   "zarr >=2.13,<3"
 ]
