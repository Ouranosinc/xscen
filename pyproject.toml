[build-system]
requires = ["flit_core >=3.10.1,<4"]
build-backend = "flit_core.buildapi"

[project]
name = "xscen"
authors = [
  {name = "Gabriel Rondeau-Genesse", email = "rondeau-genesse.gabriel@ouranos.ca"},
  {name = "Pascal Bourgault", email = "bourgault.pascal@ouranos.ca"},
  {name = "Juliette Lavoie", email = "lavoie.juliette@ouranos.ca"}
]
maintainers = [
  {name = "Gabriel Rondeau-Genesse", email = "rondeau-genesse.gabriel@ouranos.ca"},
  {name = "Trevor James Smith", email = "smith.trevorj@ouranos.ca"}
]
readme = "README.rst"
requires-python = ">=3.10.0"
keywords = ["xscen"]
license = {file = "LICENSE"}
classifiers = [
  "Development Status :: 4 - Beta",
  "Intended Audience :: Developers",
  "Intended Audience :: Science/Research",
  "License :: OSI Approved :: Apache Software License",
  "Natural Language :: English",
  "Operating System :: OS Independent",
  "Programming Language :: Python :: 3 :: Only",
  "Programming Language :: Python :: 3",
  "Programming Language :: Python :: 3.10",
  "Programming Language :: Python :: 3.11",
  "Programming Language :: Python :: 3.12",
  "Programming Language :: Python :: 3.13",
  "Programming Language :: Python :: Implementation :: CPython",
  "Topic :: Scientific/Engineering :: Atmospheric Science"
]
dynamic = ["description", "version"]
dependencies = [
  "cartopy >=0.23.0",
  "cftime",
  "cf_xarray >=0.7.6",
  "clisops >=0.15",
  "dask >=2024.8.1,<2024.12.0", # FIXME: Remove upper pin when https://github.com/pangeo-data/rechunker/pull/156 is merged
  "flox !=0.9.14", # FIXME: 0.9.14 is a broken version. This pin could be removed eventually.
  "fsspec",
  "geopandas >=1.0",
  "h5netcdf",
  "h5py",
  "intake-esm >=2023.07.07",
  "matplotlib >=3.6",
  "netcdf4",
  "numcodecs",
  "numpy >=1.24",
  "pandas >=2.2",
  "parse",
  "pyarrow >=15.0",
  "pyproj",
  "pyyaml",
  "rechunker",
  "scipy >=1.10",
  "shapely >=2.0",
  "sparse",
  "toolz",
  "xarray >=2023.11.0, !=2024.6.0",
  "xclim >=0.55.1, <0.56",
  "xsdba>=0.3.0",
  "zarr >=2.13,<3"
]

[project.optional-dependencies]
dev = [
  # Dev tools and testing
  "babel >=2.17",
  "black ==25.1.0",
  "blackdoc ==0.3.9",
  "bump-my-version >=0.30.1",
  "codespell >=2.4.1",
  "coverage >=7.5.0",
  "deptry >=0.23.0",
  "flake8 >=7.1.1",
  "flake8-rst-docstrings >=0.3.0",
  "flit >=3.10.1,<4.0",
  "isort ==6.0.1",
  "mypy >=1.14.1",
  "numpydoc >=1.8.0",
  "pip >=25.0",
  "pooch >=1.8.0",
  "pre-commit >=3.5.0",
  "pytest-cov >=5.0.0",
  "pytest >=8.3.2",
  "pytest-xdist[psutil] >=3.2.0",
  "ruff >=0.9.0",
  "tox >=4.24.1",
  "vulture >=2.14",
  "watchdog >=4.0.0",
  "xdoctest",
  "yamllint >=1.35.1"
]
docs = [
  # Documentation and examples
  "ipykernel",
  "ipython >=8.5.0",
  "jupyter_client",
  "nbsphinx >=0.9.5",
  "nbval",
  "sphinx >=7.1.0,<8.2.0",
  "sphinx-autodoc-typehints",
  "sphinx-codeautolink",
  "sphinx-copybutton",
  "sphinx-intl",
  "sphinx-mdinclude",
  "sphinx-rtd-theme >=1.0"
]
<<<<<<< HEAD
extras = ["nc-time-axis >=1.3.1", "openpyxl"]
all = ["xscen[dev]", "xscen[docs]", "xscen[extras]"]
=======
extra = [
  "xesmf >=0.7, !=0.8.8" # FIXME: 0.8.8 currently creates segfaults on ReadTheDocs.
]
all = ["xscen[dev]", "xscen[docs]", "xscen[extra]"]
>>>>>>> c46fc12c

[project.urls]
"Homepage" = "https://xscen.readthedocs.io/"
"Changelog" = "https://xscen.readthedocs.io/en/stable/changelog.html"
"About Ouranos" = "https://ouranos.ca/en/"
"Issue tracker" = "https://github.com/Ouranosinc/xscen/issues"
"Source" = "https://github.com/Ouranosinc/xscen"

[tool]

[tool.black]
target-version = [
  "py310",
  "py311",
  "py312",
  "py313"
]

[tool.bumpversion]
current_version = "0.12.1-dev.1"
commit = true
commit_args = "--no-verify"
tag = false
tag_name = "v{new_version}"
allow_dirty = true
parse = "(?P<major>\\d+)\\.(?P<minor>\\d+)\\.(?P<patch>\\d+)(\\-(?P<release>[a-z]+)(\\.(?P<build>\\d+)))?"
serialize = [
  "{major}.{minor}.{patch}-{release}.{build}",
  "{major}.{minor}.{patch}"
]

[[tool.bumpversion.files]]
filename = "src/xscen/__init__.py"
search = "__version__ = \"{current_version}\""
replace = "__version__ = \"{new_version}\""

[[tool.bumpversion.files]]
filename = ".cruft.json"
search = "\"version\": \"{current_version}\""
replace = "\"version\": \"{new_version}\""

[tool.bumpversion.parts.build]
independent = false

[tool.bumpversion.parts.release]
optional_value = "release"
values = [
  "dev",
  "release"
]

[tool.codespell]
ignore-words-list = "anc,ans,astroid,attributs,coo,mesure,nam,ond,socio-economic,vas,winn"

[tool.coverage.paths]
source = ["src/xscen/", "*/site-packages/xscen/"]

[tool.coverage.run]
omit = ["docs/notebooks/*.ipynb", "tests/*.py"]
relative_files = true
source = ["xscen"]

[tool.deptry]
extend_exclude = ["docs"]
ignore_notebooks = true
pep621_dev_dependency_groups = ["all", "dev", "docs"]

[tool.deptry.package_module_name_map]
"pyyaml" = "yaml"
"toolz" = "tlz"
"netcdf4" = "netCDF4"

[tool.deptry.per_rule_ignores]
DEP002 = ["h5netcdf", "nc-time-axis", "openpyxl", "pyarrow"]
DEP004 = ["xscen"]

[tool.flit.sdist]
include = [
  ".zenodo.json",
  "AUTHORS.rst",
  "CHANGELOG.rst",
  "CODE_OF_CONDUCT.md",
  "CONTRIBUTING.rst",
  "LICENSE",
  "Makefile",
  "README.rst",
  "SECURITY.md",
  "docs/*.rst",
  "docs/Makefile",
  "docs/_static/_images/*.png",
  "docs/conf.py",
  "docs/make.bat",
  "docs/notebooks/*.ipynb",
  "docs/notebooks/*.rst",
  "docs/notebooks/samples/*.csv",
  "docs/notebooks/samples/*.json",
  "docs/notebooks/samples/*.yml",
  "docs/notebooks/samples/tutorial/**/*.nc",
  "requirements_upstream.txt",
  "src/xscen/**/*.py",
  "src/xscen/**/*.yml",
  "src/xscen/CVs/*.json",
  "src/xscen/data/*.nc",
  "src/xscen/data/fr/LC_MESSAGES/*.mo",
  "src/xscen/data/fr/LC_MESSAGES/*.po",
  "tests/*.py"
]
exclude = [
  "*.py[co]",
  "__pycache__",
  ".cruft.json",
  ".editorconfig",
  ".flake8",
  ".gitignore",
  ".pre-commit-config.yaml",
  ".readthedocs.yml",
  ".secrets.baseline",
  ".yamllint.yaml",
  ".zizmor.yml",
  "docs/_build",
  "docs/apidoc/modules.rst",
  "docs/apidoc/xscen*.rst",
  "environment.yml",
  "environment-dev.yml",
  "scripts/*.ipynb",
  "templates",
  "tox.ini"
]

[tool.isort]
append_only = true
known_first_party = "xscen"
profile = "black"
py_version = 310

[tool.mypy]
files = "."
python_version = 3.10
show_error_codes = true
strict = true
warn_no_return = true
warn_return_any = true
warn_unreachable = true
warn_unused_configs = true

[[tool.mypy.overrides]]
module = [
  # Don't require test functions to include types
  "tests.*"
]
allow_untyped_defs = true
disable_error_code = "attr-defined"
ignore_missing_imports = true

[tool.numpydoc_validation]
checks = [
  "all", # report on all checks, except the below
  "EX01",
  "SA01",
  "ES01"
]
# remember to use single quotes for regex in TOML
exclude = [
  # don't report on objects that match any of these regex
  '\.undocumented_method$',
  '\.__repr__$'
]
override_SS05 = [
  # override SS05 to allow docstrings starting with these words
  '^Process ',
  '^Assess ',
  '^Access '
]

[tool.pytest.ini_options]
minversion = "7.0"
addopts = [
  "--color=yes",
  "--ignore-glob='*.ipynb_checkpoints'",
  "--strict-config",
  "--strict-markers",
  "--verbose",
  "--numprocesses=0",
  "--maxprocesses=8",
  "--dist=worksteal"
]
filterwarnings = ["ignore::UserWarning"]
markers = ["requires_netcdf: marks tests that require netcdf files to run"]
pythonpath = ["src/xscen"]
testpaths = ["tests"]
xfail_strict = true

[tool.ruff]
src = ["src/xscen"]
line-length = 150
exclude = [
  ".eggs",
  ".git",
  "build",
  "docs"
]

[tool.ruff.format]
quote-style = "double"
indent-style = "space"
skip-magic-trailing-comma = false
line-ending = "auto"

[tool.ruff.lint]
extend-select = [
  "RUF022" # unsorted-dunder-all
]
ignore = [
  "COM", # commas
  "D205", # blank-line-after-summary
  "D400", # ends-in-period
  "D401", # non-imperative-mood
  # The following are disabled because the codebase is not yet compliant.
  "N801", # invalid-class-name
  "N806", # non-lowercase-variable-in-function
  "PERF203", # try-except-in-loop
  "PERF401", # manual-list-comprehension
  "S110" # try-except-pass
]
preview = true
select = [
  "BLE", # blind-except
  "C90", # mccabe-complexity
  "D", # docstrings
  "E", # pycodestyle errors
  "FLY002", # static-join-to-fstring
  "G", # logging-format
  "N", # naming conventions
  "PERF", # iterator performance
  "PTH", # pathlib
  "RUF010", # explicit-f-string-type-conversion
  "RUF013", # implicit-optional
  "S", # bandit
  "UP", # python version conventions
  "W" # pycodestyle warnings
]

[tool.ruff.lint.flake8-bandit]
check-typed-exception = true

[tool.ruff.lint.isort]
known-first-party = ["xscen"]
case-sensitive = true
detect-same-package = false
lines-after-imports = 2
no-lines-before = ["future", "standard-library"]

[tool.ruff.lint.mccabe]
max-complexity = 20

[tool.ruff.lint.per-file-ignores]
"docs/**/*.py" = ["E402"]
"src/xscen/**/__init__.py" = ["F401", "F403"]
"tests/**/*.py" = ["D100", "D101", "D102", "D103", "S101"]

[tool.ruff.lint.pycodestyle]
max-doc-length = 180

[tool.ruff.lint.pydocstyle]
convention = "numpy"

[tool.vulture]
exclude = []
ignore_decorators = ["@pytest.fixture"]
ignore_names = []
min_confidence = 90
paths = ["src/xscen", "tests"]
sort_by_size = true<|MERGE_RESOLUTION|>--- conflicted
+++ resolved
@@ -110,15 +110,14 @@
   "sphinx-mdinclude",
   "sphinx-rtd-theme >=1.0"
 ]
-<<<<<<< HEAD
-extras = ["nc-time-axis >=1.3.1", "openpyxl"]
-all = ["xscen[dev]", "xscen[docs]", "xscen[extras]"]
-=======
-extra = [
+extras = [
+  "nc-time-axis >=1.3.1",
+  "openpyxl"
+]
+xesmf = [
   "xesmf >=0.7, !=0.8.8" # FIXME: 0.8.8 currently creates segfaults on ReadTheDocs.
 ]
-all = ["xscen[dev]", "xscen[docs]", "xscen[extra]"]
->>>>>>> c46fc12c
+all = ["xscen[dev]", "xscen[docs]", "xscen[xesmf]", "xscen[extras]"]
 
 [project.urls]
 "Homepage" = "https://xscen.readthedocs.io/"
