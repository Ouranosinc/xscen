--- conflicted
+++ resolved
@@ -113,11 +113,6 @@
   "sphinx-mdinclude",
   "sphinx-rtd-theme >=1.0"
 ]
-<<<<<<< HEAD
-extras = [
-  "xesmf >=0.7, !=0.8.8" # FIXME: 0.8.8 currently creates segfaults on ReadTheDocs.
-]
-=======
 xesmf = [
   "xesmf >=0.7, !=0.8.8" # FIXME: 0.8.8 currently creates segfaults on ReadTheDocs.
 ]
@@ -125,7 +120,6 @@
   "nc-time-axis >=1.3.1",
   "xscen[xesmf]"
 ]
->>>>>>> a58b4173
 all = ["xscen[dev]", "xscen[docs]", "xscen[extras]"]
 
 [project.urls]
