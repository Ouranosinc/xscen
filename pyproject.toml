--- conflicted
+++ resolved
@@ -38,15 +38,9 @@
   "cartopy >=0.23.0",
   "cftime",
   "cf_xarray >=0.7.6",
-<<<<<<< HEAD
-  "clisops >=0.16.0",
-  "dask >=2024.8.1,<2024.12.0", # FIXME: Remove upper pin when rechunker >0.5.2
-  "flox !=0.9.14", # FIXME: 0.9.14 is a broken version. This pin could be removed eventually.
-=======
-  "clisops >=0.15",
+  "clisops >=0.16.1",
   "dask >=2024.8.1",
   "flox",
->>>>>>> ed7ca38d
   "fsspec",
   "geopandas >=1.0",
   "h5netcdf",
@@ -62,15 +56,10 @@
   # Used when opening catalogs.
   "pyarrow >=10.0.1",
   "pyyaml",
-<<<<<<< HEAD
-  "rechunker",
-  "scipy >=1.10",
+  "rechunker >=0.5.3",
+  "scipy >=1.11.0",
   "setuptools >=65.0", # FIXME: Remove when intake-esm is newer than 2025.2.3
   "setuptools_scm >=6.2", # FIXME: Remove when intake-esm is newer than 2025.2.3
-=======
-  "rechunker >=0.5.3",
-  "scipy >=1.11.0",
->>>>>>> ed7ca38d
   "shapely >=2.0",
   "sparse",
   "toolz",
